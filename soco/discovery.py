--- conflicted
+++ resolved
@@ -263,13 +263,8 @@
             details.
 
     Returns:
-<<<<<<< HEAD
-        :class:`~.SoCo`: The first device encountered among all zones with the
-            given player name. If none are found `None` is returned.
-=======
         :class:`~.SoCo`: The first device encountered among all zone with the
         given player name. If none are found `None` is returned.
->>>>>>> 3ea7b48e
     """
     devices = discover(allow_network_scan=allow_network_scan, **network_scan_kwargs)
     if devices is None:
