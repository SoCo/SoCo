--- conflicted
+++ resolved
@@ -750,34 +750,22 @@
         If speaker is already playing it will continue to play after
         seek. If paused it will remain paused.
         """
-<<<<<<< HEAD
 
         if track is None and position is None:
-            raise ValueError('No position or track information given')
+            raise ValueError("No position or track information given")
 
         if track is not None:
-            self.avTransport.Seek([
-                ('InstanceID', 0),
-                ('Unit', 'TRACK_NR'),
-                ('Target', track + 1)
-            ])
+            self.avTransport.Seek(
+                [("InstanceID", 0), ("Unit", "TRACK_NR"), ("Target", track + 1)]
+            )
 
         if position is not None:
-            if not re.match(r'^[0-9][0-9]?:[0-9][0-9]:[0-9][0-9]$', position):
-                raise ValueError('Invalid timestamp, use HH:MM:SS format')
-            self.avTransport.Seek([
-                ('InstanceID', 0),
-                ('Unit', 'REL_TIME'),
-                ('Target', position)
-            ])
-=======
-        if not re.match(r"^[0-9][0-9]?:[0-9][0-9]:[0-9][0-9]$", timestamp):
-            raise ValueError("invalid timestamp, use HH:MM:SS format")
-
-        self.avTransport.Seek(
-            [("InstanceID", 0), ("Unit", "REL_TIME"), ("Target", timestamp)]
-        )
->>>>>>> 11535e7c
+            if not re.match(r"^[0-9][0-9]?:[0-9][0-9]:[0-9][0-9]$", position):
+                raise ValueError("invalid timestamp, use HH:MM:SS format")
+
+            self.avTransport.Seek(
+                [("InstanceID", 0), ("Unit", "REL_TIME"), ("Target", position)]
+            )
 
     @only_on_master
     def next(self):
