--- conflicted
+++ resolved
@@ -19,20 +19,12 @@
 from .services import RenderingControl, AVTransport, ZoneGroupTopology
 from .services import AlarmClock
 from .groups import ZoneGroup
-<<<<<<< HEAD
-from .exceptions import DIDLMetadataError
+from .exceptions import DIDLMetadataError, SoCoUPnPException
 from .data_structures import DidlPlaylistContainer,\
-    SearchResult, Queue, DidlObject, \
+    SearchResult, Queue, DidlObject, DidlMusicAlbum,\
     from_didl_string, to_didl_string, DidlResource
-from .utils import really_utf8, camel_to_underscore
-=======
-from .exceptions import CannotCreateDIDLMetadata, SoCoUPnPException
-from .data_structures import get_didl_object, DidlPlaylistContainer,\
-    DidlContainer, SearchResult, Queue, DidlObject, DidlMusicTrack,\
-    DidlMusicAlbum
-from .utils import really_utf8, camel_to_underscore, url_escape_path,\
-    really_unicode
->>>>>>> 11220589
+from .utils import really_utf8, camel_to_underscore, really_unicode,\
+    url_escape_path
 from .xml import XML
 from soco import config
 
@@ -1454,17 +1446,6 @@
         """
         search = self.SEARCH_TRANSLATION[search_type]
 
-<<<<<<< HEAD
-        # Parse the results
-        item_list = []
-        items = from_didl_string(response['Result'])
-        for item in items:
-            # Check if the album art URI should be fully qualified
-            if full_album_art_uri:
-                self._update_album_art_to_full_uri(item)
-            # Append the item to the list
-            item_list.append(item)
-=======
         # Add sub categories
         if subcategories is not None:
             for category in subcategories:
@@ -1492,14 +1473,8 @@
                     raise exception
 
             # Parse the results
-            dom = XML.fromstring(really_utf8(response['Result']))
-            for container in dom:
-                if search_type == 'sonos_playlists':
-                    item = DidlPlaylistContainer.from_xml(container)
-                elif search_type == 'share':
-                    item = DidlContainer.from_xml(container)
-                else:
-                    item = get_didl_object(container)
+            items = from_didl_string(response['Result'])
+            for item in items:
                 # Check if the album art URI should be fully qualified
                 if full_album_art_uri:
                     self._update_album_art_to_full_uri(item)
@@ -1514,7 +1489,6 @@
         metadata['search_type'] = search_type
         if complete_result:
             metadata['number_returned'] = len(item_list)
->>>>>>> 11220589
 
         # pylint: disable=star-args
         return SearchResult(item_list, **metadata)
