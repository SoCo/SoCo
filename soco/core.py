# -*- coding: utf-8 -*-
# pylint: disable=fixme, protected-access
"""The core module contains the SoCo class that implements
the main entry to the SoCo functionality
"""

from __future__ import absolute_import, unicode_literals

import datetime
import logging
import re
import socket
from functools import wraps
from xml.sax.saxutils import escape
from xml.parsers.expat import ExpatError
import warnings
import xmltodict

import requests
from requests.exceptions import ConnectionError as RequestsConnectionError
from requests.exceptions import ConnectTimeout, ReadTimeout

from . import config
from .compat import UnicodeType
from .data_structures import (
    DidlObject,
    DidlPlaylistContainer,
    DidlResource,
    Queue,
    to_didl_string,
)
from .cache import Cache
from .data_structures_entry import from_didl_string
from .exceptions import (
    SoCoSlaveException,
    SoCoUPnPException,
    NotSupportedException,
    SoCoNotVisibleException,
)
from .groups import ZoneGroup
from .music_library import MusicLibrary
from .services import (
    DeviceProperties,
    ContentDirectory,
    RenderingControl,
    AVTransport,
    ZoneGroupTopology,
    AlarmClock,
    SystemProperties,
    MusicServices,
    AudioIn,
    GroupRenderingControl,
)
from .utils import really_utf8, camel_to_underscore, deprecated
from .xml import XML

_LOG = logging.getLogger(__name__)


class _ArgsSingleton(type):

    """A metaclass which permits only a single instance of each derived class
    sharing the same `_class_group` class attribute to exist for any given set
    of positional arguments.

    Attempts to instantiate a second instance of a derived class, or another
    class with the same `_class_group`, with the same args will return the
    existing instance.

    For example:

    >>> class ArgsSingletonBase(object):
    ...     __metaclass__ = _ArgsSingleton
    ...
    >>> class First(ArgsSingletonBase):
    ...     _class_group = "greeting"
    ...     def __init__(self, param):
    ...         pass
    ...
    >>> class Second(ArgsSingletonBase):
    ...     _class_group = "greeting"
    ...     def __init__(self, param):
    ...         pass
    >>> assert First('hi') is First('hi')
    >>> assert First('hi') is First('bye')
    AssertionError
    >>> assert First('hi') is Second('hi')
    """

    _instances = {}

    def __call__(cls, *args, **kwargs):
        key = cls._class_group if hasattr(cls, "_class_group") else cls
        if key not in cls._instances:
            cls._instances[key] = {}
        if args not in cls._instances[key]:
            cls._instances[key][args] = super(_ArgsSingleton, cls).__call__(
                *args, **kwargs
            )
        return cls._instances[key][args]


class _SocoSingletonBase(  # pylint: disable=too-few-public-methods,no-init
    _ArgsSingleton(str("ArgsSingletonMeta"), (object,), {})
):

    """The base class for the SoCo class.

    Uses a Python 2 and 3 compatible method of declaring a metaclass. See, eg,
    here: http://www.artima.com/weblogs/viewpost.jsp?thread=236234 and
    here: http://mikewatkins.ca/2008/11/29/python-2-and-3-metaclasses/
    """


def only_on_master(function):
    """Decorator that raises SoCoSlaveException on master call on slave."""

    @wraps(function)
    def inner_function(self, *args, **kwargs):
        """Master checking inner function."""
        if not self.is_coordinator:
            message = (
                'The method or property "{0}" can only be called/used '
                "on the coordinator in a group".format(function.__name__)
            )
            raise SoCoSlaveException(message)
        return function(self, *args, **kwargs)

    return inner_function


# pylint: disable=R0904,too-many-instance-attributes
class SoCo(_SocoSingletonBase):

    """A simple class for controlling a Sonos speaker.

    For any given set of arguments to __init__, only one instance of this class
    may be created. Subsequent attempts to create an instance with the same
    arguments will return the previously created instance. This means that all
    SoCo instances created with the same ip address are in fact the *same* SoCo
    instance, reflecting the real world position.

    ..  rubric:: Basic Methods
    ..  autosummary::

        play_from_queue
        play
        play_uri
        pause
        stop
        seek
        next
        previous
        mute
        volume
        play_mode
        cross_fade
        ramp_to_volume
        set_relative_volume
        get_current_track_info
        get_speaker_info
        get_current_transport_info

    ..  rubric:: Queue Management
    ..  autosummary::

        get_queue
        queue_size
        add_to_queue
        add_uri_to_queue
        add_multiple_to_queue
        remove_from_queue
        clear_queue

    ..  rubric:: Group Management
    ..  autosummary::

        group
        partymode
        join
        unjoin
        all_groups
        all_zones
        visible_zones

    ..  rubric:: Player Identity and Settings
    ..  autosummary::

        player_name
        uid
        household_id
        is_visible
        is_bridge
        is_coordinator
        is_soundbar
        bass
        treble
        loudness
        balance
        night_mode
        dialog_mode
<<<<<<< HEAD
        trueplay
=======
        supports_fixed_volume
        fixed_volume
>>>>>>> a299f08a
        status_light
        buttons_enabled

    ..  rubric:: Playlists and Favorites
    ..  autosummary::

        get_sonos_playlists
        create_sonos_playlist
        create_sonos_playlist_from_queue
        remove_sonos_playlist
        add_item_to_sonos_playlist
        reorder_sonos_playlist
        clear_sonos_playlist
        move_in_sonos_playlist
        remove_from_sonos_playlist
        get_sonos_playlist_by_attr
        get_favorite_radio_shows
        get_favorite_radio_stations
        get_sonos_favorites

    ..  rubric:: Miscellaneous
    ..  autosummary::

        music_source
        music_source_from_uri
        is_playing_radio
        is_playing_tv
        is_playing_line_in
        switch_to_line_in
        switch_to_tv
        set_sleep_timer
        get_sleep_timer
        create_stereo_pair
        separate_stereo_pair
        get_battery_info

    .. warning::

        Properties on this object are not generally cached and may obtain
        information over the network, so may take longer than expected to set
        or return a value. It may be a good idea for you to cache the value in
        your own code.

    .. note::

        Since all methods/properties on this object will result in an UPnP
        request, they might result in an exception without it being mentioned
        in the Raises section.

        In most cases, the exception will be a
        :class:`soco.exceptions.SoCoUPnPException`
        (if the player returns an UPnP error code), but in special cases
        it might also be another :class:`soco.exceptions.SoCoException`
        or even a `requests` exception.

    """

    _class_group = "SoCo"

    # pylint: disable=super-on-old-class
    def __init__(self, ip_address):
        # Note: Creation of a SoCo instance should be as cheap and quick as
        # possible. Do not make any network calls here
        super().__init__()
        # Check if ip_address is a valid IPv4 representation.
        # Sonos does not (yet) support IPv6
        try:
            socket.inet_aton(ip_address)
        except socket.error as error:
            raise ValueError("Not a valid IP address string") from error
        #: The speaker's ip address
        self.ip_address = ip_address
        self.speaker_info = {}  # Stores information about the current speaker

        # The services which we use
        # pylint: disable=invalid-name
        self.avTransport = AVTransport(self)
        self.contentDirectory = ContentDirectory(self)
        self.deviceProperties = DeviceProperties(self)
        self.renderingControl = RenderingControl(self)
        self.groupRenderingControl = GroupRenderingControl(self)
        self.zoneGroupTopology = ZoneGroupTopology(self)
        self.alarmClock = AlarmClock(self)
        self.systemProperties = SystemProperties(self)
        self.musicServices = MusicServices(self)
        self.audioIn = AudioIn(self)

        self.music_library = MusicLibrary(self)

        # Some private attributes
        self._all_zones = set()
        self._groups = set()
        self._is_bridge = None
        self._is_coordinator = False
        self._is_soundbar = None
        self._player_name = None
        self._uid = None
        self._household_id = None
        self._visible_zones = set()
        self._zgs_cache = Cache(default_timeout=5)
        self._zgs_result = None

        _LOG.debug("Created SoCo instance for ip: %s", ip_address)

    def __str__(self):
        return "<{0} object at ip {1}>".format(self.__class__.__name__, self.ip_address)

    def __repr__(self):
        return '{0}("{1}")'.format(self.__class__.__name__, self.ip_address)

    @property
    def player_name(self):
        """str: The speaker's name."""
        # We could get the name like this:
        # result = self.deviceProperties.GetZoneAttributes()
        # return result["CurrentZoneName"]
        # but it is probably quicker to get it from the group topology
        # and take advantage of any caching
        self._parse_zone_group_state()
        return self._player_name

    @player_name.setter
    def player_name(self, playername):
        """Set the speaker's name."""
        self.deviceProperties.SetZoneAttributes(
            [
                ("DesiredZoneName", playername),
                ("DesiredIcon", ""),
                ("DesiredConfiguration", ""),
            ]
        )

    @property
    def uid(self):
        """str: A unique identifier.

        Looks like: ``'RINCON_000XXXXXXXXXX1400'``
        """
        # Since this does not change over time (?) check whether we already
        # know the answer. If so, there is no need to go further
        if self._uid is not None:
            return self._uid
        # if not, we have to get it from the zone topology, which
        # is probably quicker than any alternative, since the zgt is probably
        # cached. This will set self._uid for us for next time, so we won't
        # have to do this again
        self._parse_zone_group_state()
        return self._uid
        # An alternative way of getting the uid is as follows:
        # self.device_description_url = \
        #    'http://{0}:1400/xml/device_description.xml'.format(
        #     self.ip_address)
        # response = requests.get(self.device_description_url).text
        # tree = XML.fromstring(response.encode('utf-8'))
        # udn = tree.findtext('.//{urn:schemas-upnp-org:device-1-0}UDN')
        # # the udn has a "uuid:" prefix before the uid, so we need to strip it
        # self._uid = uid = udn[5:]
        # return uid

    @property
    def household_id(self):
        """str: A unique identifier for all players in a household.

        Looks like: ``'Sonos_asahHKgjgJGjgjGjggjJgjJG34'``
        """
        # Since this does not change over time (?) check whether we already
        # know the answer. If so, return the cached version
        if self._household_id is None:
            self._household_id = self.deviceProperties.GetHouseholdID()[
                "CurrentHouseholdID"
            ]
        return self._household_id

    @property
    def is_visible(self):
        """bool: Is this zone visible?

        A zone might be invisible if, for example, it is a bridge, or the slave
        part of stereo pair.
        """
        # We could do this:
        # invisible = self.deviceProperties.GetInvisible()['CurrentInvisible']
        # but it is better to do it in the following way, which uses the
        # zone group topology, to capitalise on any caching.
        return self in self.visible_zones

    @property
    def is_bridge(self):
        """bool: Is this zone a bridge?"""
        # Since this does not change over time (?) check whether we already
        # know the answer. If so, there is no need to go further
        if self._is_bridge is not None:
            return self._is_bridge
        # if not, we have to get it from the zone topology. This will set
        # self._is_bridge for us for next time, so we won't have to do this
        # again
        self._parse_zone_group_state()
        return self._is_bridge

    @property
    def is_coordinator(self):
        """bool: Is this zone a group coordinator?"""
        # We could do this:
        # invisible = self.deviceProperties.GetInvisible()['CurrentInvisible']
        # but it is better to do it in the following way, which uses the
        # zone group topology, to capitalise on any caching.
        self._parse_zone_group_state()
        return self._is_coordinator

    @property
    def is_soundbar(self):
        """bool: Is this zone a soundbar (i.e. has night mode etc.)?"""
        if self._is_soundbar is None:
            if not self.speaker_info:
                self.get_speaker_info()

            model_name = self.speaker_info["model_name"].lower()
            self._is_soundbar = any(model_name.endswith(s) for s in SOUNDBARS)

        return self._is_soundbar

    @property
    def play_mode(self):
        """str: The queue's play mode.

        Case-insensitive options are:

        *   ``'NORMAL'`` -- Turns off shuffle and repeat.
        *   ``'REPEAT_ALL'`` -- Turns on repeat and turns off shuffle.
        *   ``'SHUFFLE'`` -- Turns on shuffle *and* repeat. (It's
            strange, I know.)
        *   ``'SHUFFLE_NOREPEAT'`` -- Turns on shuffle and turns off
            repeat.
        *   ``'REPEAT_ONE'`` -- Turns on repeat one and turns off shuffle.
        *   ``'SHUFFLE_REPEAT_ONE'`` -- Turns on shuffle *and* repeat one. (It's
            strange, I know.)

        """
        result = self.avTransport.GetTransportSettings(
            [
                ("InstanceID", 0),
            ]
        )
        return result["PlayMode"]

    @play_mode.setter
    def play_mode(self, playmode):
        """Set the speaker's mode."""
        playmode = playmode.upper()
        if playmode not in PLAY_MODES:
            raise KeyError("'%s' is not a valid play mode" % playmode)

        self.avTransport.SetPlayMode([("InstanceID", 0), ("NewPlayMode", playmode)])

    @property
    @only_on_master  # Only for symmetry with the setter
    def cross_fade(self):
        """bool: The speaker's cross fade state.

        True if enabled, False otherwise
        """

        response = self.avTransport.GetCrossfadeMode(
            [
                ("InstanceID", 0),
            ]
        )
        cross_fade_state = response["CrossfadeMode"]
        return bool(int(cross_fade_state))

    @cross_fade.setter
    @only_on_master
    def cross_fade(self, crossfade):
        """Set the speaker's cross fade state."""
        crossfade_value = "1" if crossfade else "0"
        self.avTransport.SetCrossfadeMode(
            [("InstanceID", 0), ("CrossfadeMode", crossfade_value)]
        )

    def ramp_to_volume(self, volume, ramp_type="SLEEP_TIMER_RAMP_TYPE"):
        """Smoothly change the volume.

        There are three ramp types available:

            * ``'SLEEP_TIMER_RAMP_TYPE'`` (default): Linear ramp from the
              current volume up or down to the new volume. The ramp rate is
              1.25 steps per second. For example: To change from volume 50 to
              volume 30 would take 16 seconds.
            * ``'ALARM_RAMP_TYPE'``: Resets the volume to zero, waits for about
              30 seconds, and then ramps the volume up to the desired value at
              a rate of 2.5 steps per second. For example: Volume 30 would take
              12 seconds for the ramp up (not considering the wait time).
            * ``'AUTOPLAY_RAMP_TYPE'``: Resets the volume to zero and then
              quickly ramps up at a rate of 50 steps per second. For example:
              Volume 30 will take only 0.6 seconds.

        The ramp rate is selected by Sonos based on the chosen ramp type and
        the resulting transition time returned.
        This method is non blocking and has no network overhead once sent.

        Args:
            volume (int): The new volume.
            ramp_type (str, optional): The desired ramp type, as described
                above.

        Returns:
            int: The ramp time in seconds, rounded down. Note that this does
            not include the wait time.
        """
        response = self.renderingControl.RampToVolume(
            [
                ("InstanceID", 0),
                ("Channel", "Master"),
                ("RampType", ramp_type),
                ("DesiredVolume", volume),
                ("ResetVolumeAfter", False),
                ("ProgramURI", ""),
            ]
        )
        return int(response["RampTime"])

    def set_relative_volume(self, relative_volume):
        """Adjust the volume up or down by a relative amount.

        If the adjustment causes the volume to overshoot the maximum value
        of 100, the volume will be set to 100. If the adjustment causes the
        volume to undershoot the minimum value of 0, the volume will be set
        to 0.

        Note that this method is an alternative to using addition and
        subtraction assignment operators (+=, -=) on the `volume` property
        of a `SoCo` instance. These operators perform the same function as
        `set_relative_volume` but require two network calls per operation
        instead of one.

        Args:
            relative_volume (int): The relative volume adjustment. Can be
                positive or negative.

        Returns:
            int: The new volume setting.

        Raises:
            ValueError: If ``relative_volume`` cannot be cast as an integer.
        """
        relative_volume = int(relative_volume)
        # Sonos will automatically handle out-of-range adjustments
        response = self.renderingControl.SetRelativeVolume(
            [("InstanceID", 0), ("Channel", "Master"), ("Adjustment", relative_volume)]
        )
        return int(response["NewVolume"])

    @only_on_master
    def play_from_queue(self, index, start=True):
        """Play a track from the queue by index.

        The index number is required as an argument, where the first index
        is 0.

        Args:
            index (int): 0-based index of the track to play
            start (bool): If the item that has been set should start playing
        """
        # Grab the speaker's information if we haven't already since we'll need
        # it in the next step.
        if not self.speaker_info:
            self.get_speaker_info()

        # first, set the queue itself as the source URI
        uri = "x-rincon-queue:{0}#0".format(self.uid)
        self.avTransport.SetAVTransportURI(
            [("InstanceID", 0), ("CurrentURI", uri), ("CurrentURIMetaData", "")]
        )

        # second, set the track number with a seek command
        self.avTransport.Seek(
            [("InstanceID", 0), ("Unit", "TRACK_NR"), ("Target", index + 1)]
        )

        # finally, just play what's set if needed
        if start:
            self.play()

    @only_on_master
    def play(self):
        """Play the currently selected track."""
        self.avTransport.Play([("InstanceID", 0), ("Speed", 1)])

    @only_on_master
    # pylint: disable=too-many-arguments
    def play_uri(self, uri="", meta="", title="", start=True, force_radio=False):
        """Play a URI.

        Playing a URI will replace what was playing with the stream
        given by the URI. For some streams at least a title is
        required as metadata.  This can be provided using the ``meta``
        argument or the ``title`` argument.  If the ``title`` argument
        is provided minimal metadata will be generated.  If ``meta``
        argument is provided the ``title`` argument is ignored.

        Args:
            uri (str): URI of the stream to be played.
            meta (str): The metadata to show in the player, DIDL format.
            title (str): The title to show in the player (if no meta).
            start (bool): If the URI that has been set should start playing.
            force_radio (bool): forces a uri to play as a radio stream.

        On a Sonos controller music is shown with one of the following display
        formats and controls:

        * Radio format: Shows the name of the radio station and other available
          data. No seek, next, previous, or voting capability.
          Examples: TuneIn, radioPup
        * Smart Radio:  Shows track name, artist, and album. Limited seek, next
          and sometimes voting capability depending on the Music Service.
          Examples: Amazon Prime Stations, Pandora Radio Stations.
        * Track format: Shows track name, artist, and album the same as when
          playing from a queue. Full seek, next and previous capabilities.
          Examples: Spotify, Napster, Rhapsody.

        How it is displayed is determined by the URI prefix:
        ``x-sonosapi-stream:``, ``x-sonosapi-radio:``,
        ``x-rincon-mp3radio:``, ``hls-radio:`` default to radio or
        smart radio format depending on the stream. Others default to
        track format: ``x-file-cifs:``, ``aac:``, ``http:``,
        ``https:``, ``x-sonos-spotify:`` (used by Spotify),
        ``x-sonosapi-hls-static:`` (Amazon Prime), ``x-sonos-http:``
        (Google Play & Napster).

        Some URIs that default to track format could be radio streams,
        typically ``http:``, ``https:`` or ``aac:``.  To force display
        and controls to Radio format set ``force_radio=True``

        .. note:: Other URI prefixes exist but are less common.
           If you have information on these please add to this doc string.

        .. note:: A change in Sonos® (as of at least version 6.4.2)
           means that the devices no longer accepts ordinary ``http:``
           and ``https:`` URIs for radio stations. This method has the
           option to replaces these prefixes with the one that Sonos®
           expects: ``x-rincon-mp3radio:`` by using the
           "force_radio=True" parameter.  A few streams may fail if
           not forced to to Radio format.

        """
        if meta == "" and title != "":
            meta_template = (
                '<DIDL-Lite xmlns:dc="http://purl.org/dc/elements'
                '/1.1/" xmlns:upnp="urn:schemas-upnp-org:metadata-1-0/upnp/" '
                'xmlns:r="urn:schemas-rinconnetworks-com:metadata-1-0/" '
                'xmlns="urn:schemas-upnp-org:metadata-1-0/DIDL-Lite/">'
                '<item id="R:0/0/0" parentID="R:0/0" restricted="true">'
                "<dc:title>{title}</dc:title><upnp:class>"
                "object.item.audioItem.audioBroadcast</upnp:class><desc "
                'id="cdudn" nameSpace="urn:schemas-rinconnetworks-com:'
                'metadata-1-0/">{service}</desc></item></DIDL-Lite>'
            )
            tunein_service = "SA_RINCON65031_"
            # Radio stations need to have at least a title to play
            meta = meta_template.format(title=escape(title), service=tunein_service)

        # change uri prefix to force radio style display and commands
        if force_radio:
            colon = uri.find(":")
            if colon > 0:
                uri = "x-rincon-mp3radio{0}".format(uri[colon:])

        self.avTransport.SetAVTransportURI(
            [("InstanceID", 0), ("CurrentURI", uri), ("CurrentURIMetaData", meta)]
        )
        # The track is enqueued, now play it if needed
        if start:
            return self.play()
        return False

    @only_on_master
    def pause(self):
        """Pause the currently playing track."""
        self.avTransport.Pause([("InstanceID", 0), ("Speed", 1)])

    @only_on_master
    def stop(self):
        """Stop the currently playing track."""
        self.avTransport.Stop([("InstanceID", 0), ("Speed", 1)])

    @only_on_master
    def seek(self, timestamp):
        """Seek to a given timestamp in the current track, specified in the
        format of HH:MM:SS or H:MM:SS.

        Raises:
            ValueError: if the given timestamp is invalid.
        """
        if not re.match(r"^[0-9][0-9]?:[0-9][0-9]:[0-9][0-9]$", timestamp):
            raise ValueError("invalid timestamp, use HH:MM:SS format")

        self.avTransport.Seek(
            [("InstanceID", 0), ("Unit", "REL_TIME"), ("Target", timestamp)]
        )

    @only_on_master
    def next(self):
        """Go to the next track.

        Keep in mind that next() can return errors
        for a variety of reasons. For example, if the Sonos is streaming
        Pandora and you call next() several times in quick succession an error
        code will likely be returned (since Pandora has limits on how many
        songs can be skipped).
        """
        self.avTransport.Next([("InstanceID", 0), ("Speed", 1)])

    @only_on_master
    def previous(self):
        """Go back to the previously played track.

        Keep in mind that previous() can return errors
        for a variety of reasons. For example, previous() will return an error
        code (error code 701) if the Sonos is streaming Pandora since you can't
        go back on tracks.
        """
        self.avTransport.Previous([("InstanceID", 0), ("Speed", 1)])

    @property
    def mute(self):
        """bool: The speaker's mute state.

        True if muted, False otherwise.
        """

        response = self.renderingControl.GetMute(
            [("InstanceID", 0), ("Channel", "Master")]
        )
        mute_state = response["CurrentMute"]
        return bool(int(mute_state))

    @mute.setter
    def mute(self, mute):
        """Mute (or unmute) the speaker."""
        mute_value = "1" if mute else "0"
        self.renderingControl.SetMute(
            [("InstanceID", 0), ("Channel", "Master"), ("DesiredMute", mute_value)]
        )

    @property
    def volume(self):
        """int: The speaker's volume.

        An integer between 0 and 100.
        """

        response = self.renderingControl.GetVolume(
            [
                ("InstanceID", 0),
                ("Channel", "Master"),
            ]
        )
        volume = response["CurrentVolume"]
        return int(volume)

    @volume.setter
    def volume(self, volume):
        """Set the speaker's volume."""
        volume = int(volume)
        volume = max(0, min(volume, 100))  # Coerce in range
        self.renderingControl.SetVolume(
            [("InstanceID", 0), ("Channel", "Master"), ("DesiredVolume", volume)]
        )

    @property
    def bass(self):
        """int: The speaker's bass EQ.

        An integer between -10 and 10.
        """

        response = self.renderingControl.GetBass(
            [
                ("InstanceID", 0),
                ("Channel", "Master"),
            ]
        )
        bass = response["CurrentBass"]
        return int(bass)

    @bass.setter
    def bass(self, bass):
        """Set the speaker's bass."""
        bass = int(bass)
        bass = max(-10, min(bass, 10))  # Coerce in range
        self.renderingControl.SetBass([("InstanceID", 0), ("DesiredBass", bass)])

    @property
    def treble(self):
        """int: The speaker's treble EQ.

        An integer between -10 and 10.
        """

        response = self.renderingControl.GetTreble(
            [
                ("InstanceID", 0),
                ("Channel", "Master"),
            ]
        )
        treble = response["CurrentTreble"]
        return int(treble)

    @treble.setter
    def treble(self, treble):
        """Set the speaker's treble."""
        treble = int(treble)
        treble = max(-10, min(treble, 10))  # Coerce in range
        self.renderingControl.SetTreble([("InstanceID", 0), ("DesiredTreble", treble)])

    @property
    def loudness(self):
        """bool: The speaker's loudness compensation.

        True if on, False otherwise.

        Loudness is a complicated topic. You can read about it on
        Wikipedia: https://en.wikipedia.org/wiki/Loudness

        """
        response = self.renderingControl.GetLoudness(
            [
                ("InstanceID", 0),
                ("Channel", "Master"),
            ]
        )
        loudness = response["CurrentLoudness"]
        return bool(int(loudness))

    @loudness.setter
    def loudness(self, loudness):
        """Switch on/off the speaker's loudness compensation."""
        loudness_value = "1" if loudness else "0"
        self.renderingControl.SetLoudness(
            [
                ("InstanceID", 0),
                ("Channel", "Master"),
                ("DesiredLoudness", loudness_value),
            ]
        )

    @property
    def balance(self):
        """The left/right balance for the speaker(s).

        Returns:
            tuple: A 2-tuple (left_channel, right_channel) of integers
            between 0 and 100, representing the volume of each channel.
            E.g., (100, 100) represents full volume to both channels,
            whereas (100, 0) represents left channel at full volume,
            right channel at zero volume.
        """

        response_lf = self.renderingControl.GetVolume(
            [
                ("InstanceID", 0),
                ("Channel", "LF"),
            ]
        )
        response_rf = self.renderingControl.GetVolume(
            [
                ("InstanceID", 0),
                ("Channel", "RF"),
            ]
        )
        volume_lf = response_lf["CurrentVolume"]
        volume_rf = response_rf["CurrentVolume"]
        return int(volume_lf), int(volume_rf)

    @balance.setter
    def balance(self, left_right_tuple):
        """Set the left/right balance for the speaker(s)."""
        left, right = left_right_tuple
        left = int(left)
        right = int(right)
        left = max(0, min(left, 100))  # Coerce in range
        right = max(0, min(right, 100))  # Coerce in range
        self.renderingControl.SetVolume(
            [("InstanceID", 0), ("Channel", "LF"), ("DesiredVolume", left)]
        )
        self.renderingControl.SetVolume(
            [("InstanceID", 0), ("Channel", "RF"), ("DesiredVolume", right)]
        )

    @property
    def night_mode(self):
        """bool: The speaker's night mode.

        True if on, False if off, None if not supported.
        """
        if not self.is_soundbar:
            return None

        response = self.renderingControl.GetEQ(
            [("InstanceID", 0), ("EQType", "NightMode")]
        )
        return bool(int(response["CurrentValue"]))

    @night_mode.setter
    def night_mode(self, night_mode):
        """Switch on/off the speaker's night mode.

        :param night_mode: Enable or disable night mode
        :type night_mode: bool
        :raises NotSupportedException: If the device does not support
        night mode.
        """
        if not self.is_soundbar:
            message = "This device does not support night mode"
            raise NotSupportedException(message)

        self.renderingControl.SetEQ(
            [
                ("InstanceID", 0),
                ("EQType", "NightMode"),
                ("DesiredValue", int(night_mode)),
            ]
        )

    @property
    def dialog_mode(self):
        """bool: The speaker's dialog mode.

        True if on, False if off, None if not supported.
        """
        if not self.is_soundbar:
            return None

        response = self.renderingControl.GetEQ(
            [("InstanceID", 0), ("EQType", "DialogLevel")]
        )
        return bool(int(response["CurrentValue"]))

    @dialog_mode.setter
    def dialog_mode(self, dialog_mode):
        """Switch on/off the speaker's dialog mode.

        :param dialog_mode: Enable or disable dialog mode
        :type dialog_mode: bool
        :raises NotSupportedException: If the device does not support
        dialog mode.
        """
        if not self.is_soundbar:
            message = "This device does not support dialog mode"
            raise NotSupportedException(message)

        self.renderingControl.SetEQ(
            [
                ("InstanceID", 0),
                ("EQType", "DialogLevel"),
                ("DesiredValue", int(dialog_mode)),
            ]
        )

    @property
<<<<<<< HEAD
    def trueplay(self):
        """bool: Whether Trueplay is enabled on this device.
        True if on, False if off.

        Devices that do not support Trueplay, or which do not have
        a current Trueplay calibration, will raise a `NotSupportedException`
        both when getting and setting the property..
        """
        response = self.renderingControl.GetRoomCalibrationStatus([("InstanceID", 0)])
        if response["RoomCalibrationAvailable"] == "0":
            raise NotSupportedException
        return response["RoomCalibrationEnabled"] == "1"

    @trueplay.setter
    def trueplay(self, trueplay):
        """Switch on/off the device's TruePlay setting. Only available to
        Sonos speakers, not the Connect, Amp, etc., and only available to
        speakers that have a current Trueplay calibration.

        :param trueplay: Enable or disable Trueplay.
        :type trueplay: bool
        :raises NotSupportedException: If the device does not support
        Trueplay or doesn't have a current calibration.
        """
        if not int(
            self.renderingControl.GetRoomCalibrationStatus([("InstanceID", 0)])[
                "RoomCalibrationAvailable"
            ]
        ):
            raise NotSupportedException
        trueplay_value = "1" if trueplay else "0"
        self.renderingControl.SetRoomCalibrationStatus(
            [
                ("InstanceID", 0),
                ("RoomCalibrationEnabled", trueplay_value),
            ]
        )
=======
    def supports_fixed_volume(self):
        """bool: Whether the device supports fixed volume output."""

        response = self.renderingControl.GetSupportsOutputFixed([("InstanceID", 0)])
        return response["CurrentSupportsFixed"] == "1"

    @property
    def fixed_volume(self):
        """bool: The device's fixed volume output setting.

        True if on, False if off. Only applicable to certain
        Sonos devices (Connect and Port at the time of writing).
        All other devices always return False.

        Attempting to set this property for a non-applicable
        device will raise a `NotSupportedException`.
        """

        response = self.renderingControl.GetOutputFixed([("InstanceID", 0)])
        return response["CurrentFixed"] == "1"

    @fixed_volume.setter
    def fixed_volume(self, fixed_volume):
        """Switch on/off the device's fixed volume output setting.

        Only applicable to certain Sonos devices.

        :param fixed_volume: Enable or disable fixed volume output mode.
        :type fixed_volume: bool
        :raises NotSupportedException: If the device does not support
        fixed volume output mode.
        """

        try:
            self.renderingControl.SetOutputFixed(
                [
                    ("InstanceID", 0),
                    ("DesiredFixed", "1" if fixed_volume else "0"),
                ]
            )
        except SoCoUPnPException as error:
            raise NotSupportedException from error
>>>>>>> a299f08a

    def _parse_zone_group_state(self):
        """The Zone Group State contains a lot of useful information.

        Retrieve and parse it, and populate the relevant properties.
        """

        # zoneGroupTopology.GetZoneGroupState()['ZoneGroupState'] returns XML like
        # this:
        #
        # <ZoneGroups>
        #   <ZoneGroup Coordinator="RINCON_000XXX1400" ID="RINCON_000XXXX1400:0">
        #     <ZoneGroupMember
        #         BootSeq="33"
        #         Configuration="1"
        #         Icon="x-rincon-roomicon:zoneextender"
        #         Invisible="1"
        #         IsZoneBridge="1"
        #         Location="http://192.168.1.100:1400/xml/device_description.xml"
        #         MinCompatibleVersion="22.0-00000"
        #         SoftwareVersion="24.1-74200"
        #         UUID="RINCON_000ZZZ1400"
        #         ZoneName="BRIDGE"/>
        #   </ZoneGroup>
        #   <ZoneGroup Coordinator="RINCON_000XXX1400" ID="RINCON_000XXX1400:46">
        #     <ZoneGroupMember
        #         BootSeq="44"
        #         Configuration="1"
        #         Icon="x-rincon-roomicon:living"
        #         Location="http://192.168.1.101:1400/xml/device_description.xml"
        #         MinCompatibleVersion="22.0-00000"
        #         SoftwareVersion="24.1-74200"
        #         UUID="RINCON_000XXX1400"
        #         ZoneName="Living Room"/>
        #     <ZoneGroupMember
        #         BootSeq="52"
        #         Configuration="1"
        #         Icon="x-rincon-roomicon:kitchen"
        #         Location="http://192.168.1.102:1400/xml/device_description.xml"
        #         MinCompatibleVersion="22.0-00000"
        #         SoftwareVersion="24.1-74200"
        #         UUID="RINCON_000YYY1400"
        #         ZoneName="Kitchen"/>
        #   </ZoneGroup>
        # </ZoneGroups>
        #

        def parse_zone_group_member(member_element):
            """Parse a ZoneGroupMember or Satellite element from Zone Group
            State, create a SoCo instance for the member, set basic attributes
            and return it."""
            # Create a SoCo instance for each member. Because SoCo
            # instances are singletons, this is cheap if they have already
            # been created, and useful if they haven't. We can then
            # update various properties for that instance.
            member_attribs = member_element.attrib
            ip_addr = member_attribs["Location"].split("//")[1].split(":")[0]
            zone = config.SOCO_CLASS(ip_addr)
            # share our cache
            zone._zgs_cache = self._zgs_cache
            # uid doesn't change, but it's not harmful to (re)set it, in case
            # the zone is as yet unseen.
            zone._uid = member_attribs["UUID"]
            zone._player_name = member_attribs["ZoneName"]
            # add the zone to the set of all members, and to the set
            # of visible members if appropriate
            is_visible = member_attribs.get("Invisible") != "1"
            if is_visible:
                self._visible_zones.add(zone)
            self._all_zones.add(zone)
            return zone

        # This is called quite frequently, so it is worth optimising it.
        # Maintain a private cache. If the zgt has not changed, there is no
        # need to repeat all the XML parsing. In addition, switch on network
        # caching for a short interval (5 secs).
        zgs = self.zoneGroupTopology.GetZoneGroupState(cache=self._zgs_cache)[
            "ZoneGroupState"
        ]
        if zgs == self._zgs_result:
            return
        self._zgs_result = zgs
        tree = XML.fromstring(zgs.encode("utf-8"))
        # Empty the set of all zone_groups
        self._groups.clear()
        # and the set of all members
        self._all_zones.clear()
        self._visible_zones.clear()
        # Loop over each ZoneGroup Element
        for group_element in tree.find("ZoneGroups").findall("ZoneGroup"):
            coordinator_uid = group_element.attrib["Coordinator"]
            group_uid = group_element.attrib["ID"]
            group_coordinator = None
            members = set()
            for member_element in group_element.findall("ZoneGroupMember"):
                zone = parse_zone_group_member(member_element)
                # Perform extra processing relevant to direct zone group
                # members
                #
                # If this element has the same UUID as the coordinator, it is
                # the coordinator
                if zone._uid == coordinator_uid:
                    group_coordinator = zone
                    zone._is_coordinator = True
                else:
                    zone._is_coordinator = False
                # is_bridge doesn't change, but it does no real harm to
                # set/reset it here, just in case the zone has not been seen
                # before
                zone._is_bridge = member_element.attrib.get("IsZoneBridge") == "1"
                # add the zone to the members for this group
                members.add(zone)
                # Loop over Satellite elements if present, and process as for
                # ZoneGroup elements
                for satellite_element in member_element.findall("Satellite"):
                    zone = parse_zone_group_member(satellite_element)
                    # Assume a satellite can't be a bridge or coordinator, so
                    # no need to check.
                    #
                    # Add the zone to the members for this group.
                    members.add(zone)
                # Now create a ZoneGroup with this info and add it to the list
                # of groups
            self._groups.add(ZoneGroup(group_uid, group_coordinator, members))

    @property
    def all_groups(self):
        """set of :class:`soco.groups.ZoneGroup`: All available groups."""
        self._parse_zone_group_state()
        return self._groups.copy()

    @property
    def group(self):
        """:class:`soco.groups.ZoneGroup`: The Zone Group of which this device
        is a member.

        None if this zone is a slave in a stereo pair.
        """

        for group in self.all_groups:
            if self in group:
                return group
        return None

        # To get the group directly from the network, try the code below
        # though it is probably slower than that above
        # current_group_id = self.zoneGroupTopology.GetZoneGroupAttributes()[
        #     'CurrentZoneGroupID']
        # if current_group_id:
        #     for group in self.all_groups:
        #         if group.uid == current_group_id:
        #             return group
        # else:
        #     return None

    @property
    def all_zones(self):
        """set of :class:`soco.groups.ZoneGroup`: All available zones."""
        self._parse_zone_group_state()
        return self._all_zones.copy()

    @property
    def visible_zones(self):
        """set of :class:`soco.groups.ZoneGroup`: All visible zones."""
        self._parse_zone_group_state()
        return self._visible_zones.copy()

    def partymode(self):
        """Put all the speakers in the network in the same group, a.k.a Party
        Mode.

        This blog shows the initial research responsible for this:
        http://blog.travelmarx.com/2010/06/exploring-sonos-via-upnp.html

        The trick seems to be (only tested on a two-speaker setup) to tell each
        speaker which to join. There's probably a bit more to it if multiple
        groups have been defined.
        """
        # Tell every other visible zone to join this one
        # pylint: disable = expression-not-assigned
        [zone.join(self) for zone in self.visible_zones if zone is not self]

    def join(self, master):
        """Join this speaker to another "master" speaker."""

        self.avTransport.SetAVTransportURI(
            [
                ("InstanceID", 0),
                ("CurrentURI", "x-rincon:{0}".format(master.uid)),
                ("CurrentURIMetaData", ""),
            ]
        )
        self._zgs_cache.clear()
        self._parse_zone_group_state()

    def unjoin(self):
        """Remove this speaker from a group.

        Seems to work ok even if you remove what was previously the group
        master from it's own group. If the speaker was not in a group also
        returns ok.
        """

        self.avTransport.BecomeCoordinatorOfStandaloneGroup([("InstanceID", 0)])
        self._zgs_cache.clear()
        self._parse_zone_group_state()

    def create_stereo_pair(self, rh_slave_speaker):
        """Create a stereo pair.

        This speaker becomes the master, left-hand speaker of the stereo
        pair. The ``rh_slave_speaker`` becomes the right-hand speaker.
        Note that this operation will succeed on dissimilar speakers, unlike
        when using the official Sonos apps.

        Args:
            rh_slave_speaker (SoCo): The speaker that will be added as
                the right-hand, slave speaker of the stereo pair.

        Raises:
            SoCoUPnPException: if either speaker is already part of a
                stereo pair.
        """
        # The pairing operation must be applied to the speaker that will
        # become the master (the left-hand speaker of the pair).
        # Note that if either speaker is part of a group, the call will
        # succeed.
        param = self.uid + ":LF,LF;" + rh_slave_speaker.uid + ":RF,RF"
        self.deviceProperties.AddBondedZones([("ChannelMapSet", param)])

    def separate_stereo_pair(self):
        """Separate a stereo pair.

        This can be called on either the master (left-hand) speaker, or on the
        slave (right-hand) speaker, to create two independent zones.

        Raises:
            SoCoUPnPException: if the speaker is not a member of a stereo pair.
        """
        self.deviceProperties.RemoveBondedZones(
            [("ChannelMapSet", ""), ("KeepGrouped", "0")]
        )

    def switch_to_line_in(self, source=None):
        """Switch the speaker's input to line-in.

        Args:
            source (SoCo): The speaker whose line-in should be played.
                Default is line-in from the speaker itself.
        """
        if source:
            uid = source.uid
        else:
            uid = self.uid

        self.avTransport.SetAVTransportURI(
            [
                ("InstanceID", 0),
                ("CurrentURI", "x-rincon-stream:{0}".format(uid)),
                ("CurrentURIMetaData", ""),
            ]
        )

    @property
    def is_playing_radio(self):
        """bool: Is the speaker playing radio?"""
        return self.music_source == MUSIC_SRC_RADIO

    @property
    def is_playing_line_in(self):
        """bool: Is the speaker playing line-in?"""
        return self.music_source == MUSIC_SRC_LINE_IN

    @property
    def is_playing_tv(self):
        """bool: Is the playbar speaker input from TV?"""
        return self.music_source == MUSIC_SRC_TV

    @staticmethod
    def music_source_from_uri(uri):
        """Determine a music source from a URI.

        Arguments:
            uri (str) : The URI representing the music source

        Returns:
            str: The current source of music.

        Possible return values are:

        *   ``'NONE'`` -- speaker has no music to play.
        *   ``'LIBRARY'`` -- speaker is playing queued titles from the music
            library.
        *   ``'RADIO'`` -- speaker is playing radio.
        *   ``'WEB_FILE'`` -- speaker is playing a music file via http/https.
        *   ``'LINE_IN'`` -- speaker is playing music from line-in.
        *   ``'TV'`` -- speaker is playing input from TV.
        *   ``'AIRPLAY'`` -- speaker is playing from AirPlay.
        *   ``'UNKNOWN'`` -- any other input.

        The strings above can be imported as ``MUSIC_SRC_LIBRARY``,
        ``MUSIC_SRC_RADIO``, etc.
        """
        for regex, source in SOURCES.items():
            if re.match(regex, uri) is not None:
                return source
        return MUSIC_SRC_UNKNOWN

    @property
    def music_source(self):
        """str: The current music source (radio, TV, line-in, etc.).

        Possible return values are the same as used in `music_source_from_uri()`.
        """
        response = self.avTransport.GetPositionInfo(
            [("InstanceID", 0), ("Channel", "Master")]
        )
        return self.music_source_from_uri(response["TrackURI"])

    def switch_to_tv(self):
        """Switch the playbar speaker's input to TV."""

        self.avTransport.SetAVTransportURI(
            [
                ("InstanceID", 0),
                ("CurrentURI", "x-sonos-htastream:{0}:spdif".format(self.uid)),
                ("CurrentURIMetaData", ""),
            ]
        )

    @property
    def status_light(self):
        """bool: The white Sonos status light between the mute button and the
        volume up button on the speaker.

        True if on, otherwise False.
        """
        result = self.deviceProperties.GetLEDState()
        LEDState = result["CurrentLEDState"]  # pylint: disable=invalid-name
        return LEDState == "On"

    @status_light.setter
    def status_light(self, led_on):
        """Switch on/off the speaker's status light."""
        led_state = "On" if led_on else "Off"
        self.deviceProperties.SetLEDState(
            [
                ("DesiredLEDState", led_state),
            ]
        )

    @property
    def buttons_enabled(self):
        """bool: Whether the control buttons on the device are enabled.

        `True` if the control buttons are enabled, `False` if disabled.

        This property can only be set on visible speakers, and will enable
        or disable the buttons for all speakers in any bonded set (e.g., a
        stereo pair). Attempting to set it on invisible speakers
        (e.g., the RH speaker of a stereo pair) will raise a
        `SoCoNotVisibleException`.
        """
        lock_state = self.deviceProperties.GetButtonLockState()[
            "CurrentButtonLockState"
        ]
        return lock_state == "Off"

    @buttons_enabled.setter
    def buttons_enabled(self, enabled):
        """Enable or disable the device's control buttons.

        Args:
            bool: True to enable the buttons, False to disable.

        Raises:
            SoCoNotVisibleException: If the speaker is not visible.
        """
        if not self.is_visible:
            raise SoCoNotVisibleException
        lock_state = "Off" if enabled else "On"
        self.deviceProperties.SetButtonLockState(
            [
                ("DesiredButtonLockState", lock_state),
            ]
        )

    def get_current_track_info(self):
        """Get information about the currently playing track.

        Returns:
            dict: A dictionary containing information about the currently
            playing track: playlist_position, duration, title, artist, album,
            position and an album_art link.

        If we're unable to return data for a field, we'll return an empty
        string. This can happen for all kinds of reasons so be sure to check
        values. For example, a track may not have complete metadata and be
        missing an album name. In this case track['album'] will be an empty
        string.

        .. note:: Calling this method on a slave in a group will not
            return the track the group is playing, but the last track
            this speaker was playing.

        """
        response = self.avTransport.GetPositionInfo(
            [("InstanceID", 0), ("Channel", "Master")]
        )

        track = {
            "title": "",
            "artist": "",
            "album": "",
            "album_art": "",
            "position": "",
        }
        track["playlist_position"] = response["Track"]
        track["duration"] = response["TrackDuration"]
        track["uri"] = response["TrackURI"]
        track["position"] = response["RelTime"]

        metadata = response["TrackMetaData"]
        # Store the entire Metadata entry in the track, this can then be
        # used if needed by the client to restart a given URI
        track["metadata"] = metadata
        # Duration seems to be '0:00:00' when listening to radio
        if metadata != "" and track["duration"] == "0:00:00":
            metadata = XML.fromstring(really_utf8(metadata))
            # Try parse trackinfo
            trackinfo = (
                metadata.findtext(
                    ".//{urn:schemas-rinconnetworks-com:" "metadata-1-0/}streamContent"
                )
                or ""
            )
            index = trackinfo.find(" - ")

            if index > -1:
                track["artist"] = trackinfo[:index]
                track["title"] = trackinfo[index + 3 :]
            else:
                # Might find some kind of title anyway in metadata
                track["title"] = metadata.findtext(
                    ".//{http://purl.org/dc/" "elements/1.1/}title"
                )
                if not track["title"]:
                    track["title"] = trackinfo

        # If the speaker is playing from the line-in source, querying for track
        # metadata will return "NOT_IMPLEMENTED".
        elif metadata not in ("", "NOT_IMPLEMENTED", None):
            # Track metadata is returned in DIDL-Lite format
            metadata = XML.fromstring(really_utf8(metadata))
            md_title = metadata.findtext(".//{http://purl.org/dc/elements/1.1/}title")
            md_artist = metadata.findtext(
                ".//{http://purl.org/dc/elements/1.1/}creator"
            )
            md_album = metadata.findtext(
                ".//{urn:schemas-upnp-org:metadata-1-0/upnp/}album"
            )

            track["title"] = ""
            if md_title:
                track["title"] = md_title
            track["artist"] = ""
            if md_artist:
                track["artist"] = md_artist
            track["album"] = ""
            if md_album:
                track["album"] = md_album

            album_art_url = metadata.findtext(
                ".//{urn:schemas-upnp-org:metadata-1-0/upnp/}albumArtURI"
            )
            if album_art_url is not None:
                track["album_art"] = self.music_library.build_album_art_full_uri(
                    album_art_url
                )

        return track

    def get_speaker_info(self, refresh=False, timeout=None):
        """Get information about the Sonos speaker.

        Arguments:
            refresh(bool): Refresh the speaker info cache.
            timeout: How long to wait for the server to send
                data before giving up, as a float, or a
                ``(connect timeout, read timeout)`` tuple
                e.g. (3, 5). Default is no timeout.

        Returns:
            dict: Information about the Sonos speaker, such as the UID,
            MAC Address, and Zone Name.
        """
        if self.speaker_info and refresh is False:
            return self.speaker_info
        else:
            response = requests.get(
                "http://" + self.ip_address + ":1400/xml/device_description.xml",
                timeout=timeout,
            )
            dom = XML.fromstring(response.content)

        device = dom.find("{urn:schemas-upnp-org:device-1-0}device")
        if device is not None:
            self.speaker_info["zone_name"] = device.findtext(
                "{urn:schemas-upnp-org:device-1-0}roomName"
            )

            # no zone icon in device_description.xml -> player icon
            self.speaker_info["player_icon"] = device.findtext(
                "{urn:schemas-upnp-org:device-1-0}iconList/"
                "{urn:schemas-upnp-org:device-1-0}icon/"
                "{urn:schemas-upnp-org:device-1-0}url"
            )

            self.speaker_info["uid"] = self.uid
            self.speaker_info["serial_number"] = device.findtext(
                "{urn:schemas-upnp-org:device-1-0}serialNum"
            )
            self.speaker_info["software_version"] = device.findtext(
                "{urn:schemas-upnp-org:device-1-0}softwareVersion"
            )
            self.speaker_info["hardware_version"] = device.findtext(
                "{urn:schemas-upnp-org:device-1-0}hardwareVersion"
            )
            self.speaker_info["model_number"] = device.findtext(
                "{urn:schemas-upnp-org:device-1-0}modelNumber"
            )
            self.speaker_info["model_name"] = device.findtext(
                "{urn:schemas-upnp-org:device-1-0}modelName"
            )
            self.speaker_info["display_version"] = device.findtext(
                "{urn:schemas-upnp-org:device-1-0}displayVersion"
            )

            # no mac address - extract from serial number
            mac = self.speaker_info["serial_number"].split(":")[0]
            self.speaker_info["mac_address"] = mac

            return self.speaker_info
        return None

    def get_current_transport_info(self):
        """Get the current playback state.

        Returns:
            dict: The following information about the
            speaker's playing state:

            *   current_transport_state (``PLAYING``, ``TRANSITIONING``,
                ``PAUSED_PLAYBACK``, ``STOPPED``)
            *   current_transport_status (OK, ?)
            *   current_speed(1, ?)

        This allows us to know if speaker is playing or not. Don't know other
        states of CurrentTransportStatus and CurrentSpeed.
        """
        response = self.avTransport.GetTransportInfo(
            [
                ("InstanceID", 0),
            ]
        )

        playstate = {
            "current_transport_status": "",
            "current_transport_state": "",
            "current_transport_speed": "",
        }

        playstate["current_transport_state"] = response["CurrentTransportState"]
        playstate["current_transport_status"] = response["CurrentTransportStatus"]
        playstate["current_transport_speed"] = response["CurrentSpeed"]

        return playstate

    def get_queue(self, start=0, max_items=100, full_album_art_uri=False):
        """Get information about the queue.

        :param start: Starting number of returned matches
        :param max_items: Maximum number of returned matches
        :param full_album_art_uri: If the album art URI should include the
            IP address
        :returns: A :py:class:`~.soco.data_structures.Queue` object

        This method is heavly based on Sam Soffes (aka soffes) ruby
        implementation
        """
        queue = []
        response = self.contentDirectory.Browse(
            [
                ("ObjectID", "Q:0"),
                ("BrowseFlag", "BrowseDirectChildren"),
                ("Filter", "*"),
                ("StartingIndex", start),
                ("RequestedCount", max_items),
                ("SortCriteria", ""),
            ]
        )
        result = response["Result"]

        metadata = {}
        for tag in ["NumberReturned", "TotalMatches", "UpdateID"]:
            metadata[camel_to_underscore(tag)] = int(response[tag])

        # I'm not sure this necessary (any more). Even with an empty queue,
        # there is still a result object. This shoud be investigated.
        if not result:
            # pylint: disable=star-args
            return Queue(queue, **metadata)

        items = from_didl_string(result)
        for item in items:
            # Check if the album art URI should be fully qualified
            if full_album_art_uri:
                self.music_library._update_album_art_to_full_uri(item)
            queue.append(item)

        # pylint: disable=star-args
        return Queue(queue, **metadata)

    @property
    def queue_size(self):
        """int: Size of the queue."""
        response = self.contentDirectory.Browse(
            [
                ("ObjectID", "Q:0"),
                ("BrowseFlag", "BrowseMetadata"),
                ("Filter", "*"),
                ("StartingIndex", 0),
                ("RequestedCount", 1),
                ("SortCriteria", ""),
            ]
        )
        dom = XML.fromstring(really_utf8(response["Result"]))

        queue_size = None
        container = dom.find("{urn:schemas-upnp-org:metadata-1-0/DIDL-Lite/}container")
        if container is not None:
            child_count = container.get("childCount")
            if child_count is not None:
                queue_size = int(child_count)

        return queue_size

    def get_sonos_playlists(self, *args, **kwargs):
        """Convenience method for calling
        ``soco.music_library.get_music_library_information('sonos_playlists')``

        Refer to the docstring for that method: `get_music_library_information`

        """
        args = tuple(["sonos_playlists"] + list(args))
        return self.music_library.get_music_library_information(*args, **kwargs)

    @only_on_master
    def add_uri_to_queue(self, uri, position=0, as_next=False):
        """Add the URI to the queue.

        For arguments and return value see `add_to_queue`.
        """
        # FIXME: The res.protocol_info should probably represent the mime type
        # etc of the uri. But this seems OK.
        res = [DidlResource(uri=uri, protocol_info="x-rincon-playlist:*:*:*")]
        item = DidlObject(resources=res, title="", parent_id="", item_id="")
        return self.add_to_queue(item, position, as_next)

    @only_on_master
    def add_to_queue(self, queueable_item, position=0, as_next=False):
        """Add a queueable item to the queue.

        Args:
            queueable_item (DidlObject or MusicServiceItem): The item to be
                added to the queue
            position (int): The index (1-based) at which the URI should be
                added. Default is 0 (add URI at the end of the queue).
            as_next (bool): Whether this URI should be played as the next
                track in shuffle mode. This only works if ``play_mode=SHUFFLE``.

        Returns:
            int: The index of the new item in the queue.
        """
        metadata = to_didl_string(queueable_item)
        response = self.avTransport.AddURIToQueue(
            [
                ("InstanceID", 0),
                ("EnqueuedURI", queueable_item.resources[0].uri),
                ("EnqueuedURIMetaData", metadata),
                ("DesiredFirstTrackNumberEnqueued", position),
                ("EnqueueAsNext", int(as_next)),
            ]
        )
        qnumber = response["FirstTrackNumberEnqueued"]
        return int(qnumber)

    def add_multiple_to_queue(self, items, container=None):
        """Add a sequence of items to the queue.

        Args:
            items (list): A sequence of items to the be added to the queue
            container (DidlObject, optional): A container object which
                includes the items.
        """
        if container is not None:
            container_uri = container.resources[0].uri
            container_metadata = to_didl_string(container)
        else:
            container_uri = ""  # Sonos seems to accept this as well
            container_metadata = ""  # pylint: disable=redefined-variable-type

        chunk_size = 16  # With each request, we can only add 16 items
        item_list = list(items)  # List for slicing
        for index in range(0, len(item_list), chunk_size):
            chunk = item_list[index : index + chunk_size]
            uris = " ".join([item.resources[0].uri for item in chunk])
            uri_metadata = " ".join([to_didl_string(item) for item in chunk])
            self.avTransport.AddMultipleURIsToQueue(
                [
                    ("InstanceID", 0),
                    ("UpdateID", 0),
                    ("NumberOfURIs", len(chunk)),
                    ("EnqueuedURIs", uris),
                    ("EnqueuedURIsMetaData", uri_metadata),
                    ("ContainerURI", container_uri),
                    ("ContainerMetaData", container_metadata),
                    ("DesiredFirstTrackNumberEnqueued", 0),
                    ("EnqueueAsNext", 0),
                ]
            )

    @only_on_master
    def remove_from_queue(self, index):
        """Remove a track from the queue by index. The index number is
        required as an argument, where the first index is 0.

        Args:
            index (int): The (0-based) index of the track to remove
        """
        # TODO: what do these parameters actually do?
        updid = "0"
        objid = "Q:0/" + str(index + 1)
        self.avTransport.RemoveTrackFromQueue(
            [
                ("InstanceID", 0),
                ("ObjectID", objid),
                ("UpdateID", updid),
            ]
        )

    @only_on_master
    def clear_queue(self):
        """Remove all tracks from the queue."""
        self.avTransport.RemoveAllTracksFromQueue(
            [
                ("InstanceID", 0),
            ]
        )

    @deprecated("0.13", "soco.music_library.get_favorite_radio_shows", "0.15", True)
    def get_favorite_radio_shows(self, start=0, max_items=100):
        """Get favorite radio shows from Sonos' Radio app.

        Returns:
            dict: A dictionary containing the total number of favorites, the
            number of favorites returned, and the actual list of favorite radio
            shows, represented as a dictionary with ``'title'`` and ``'uri'``
            keys.

        Depending on what you're building, you'll want to check to see if the
        total number of favorites is greater than the amount you
        requested (``max_items``), if it is, use ``start`` to page through and
        get the entire list of favorites.
        """
        message = (
            "The output type of this method will probably change in "
            "the future to use SoCo data structures"
        )
        warnings.warn(message, stacklevel=2)
        return self.__get_favorites(RADIO_SHOWS, start, max_items)

    @deprecated("0.13", "soco.music_library.get_favorite_radio_stations", "0.15", True)
    def get_favorite_radio_stations(self, start=0, max_items=100):
        """Get favorite radio stations from Sonos' Radio app.

        See :meth:`get_favorite_radio_shows` for return type and remarks.
        """
        message = (
            "The output type of this method will probably change in "
            "the future to use SoCo data structures"
        )
        warnings.warn(message, stacklevel=2)
        return self.__get_favorites(RADIO_STATIONS, start, max_items)

    @deprecated("0.13", "soco.music_library.get_sonos_favorites", "0.15", True)
    def get_sonos_favorites(self, start=0, max_items=100):
        """Get Sonos favorites.

        See :meth:`get_favorite_radio_shows` for return type and remarks.
        """
        message = (
            "The output type of this method will probably change in "
            "the future to use SoCo data structures"
        )
        warnings.warn(message, stacklevel=2)
        return self.__get_favorites(SONOS_FAVORITES, start, max_items)

    def __get_favorites(self, favorite_type, start=0, max_items=100):
        """Helper method for `get_favorite_radio_*` methods.

        Args:
            favorite_type (str): Specify either `RADIO_STATIONS` or
                `RADIO_SHOWS`.
            start (int): Which number to start the retrieval from. Used for
                paging.
            max_items (int): The total number of results to return.

        """
        if favorite_type not in (RADIO_SHOWS, RADIO_STATIONS):
            favorite_type = SONOS_FAVORITES

        response = self.contentDirectory.Browse(
            [
                (
                    "ObjectID",
                    "FV:2"
                    if favorite_type is SONOS_FAVORITES
                    else "R:0/{0}".format(favorite_type),
                ),
                ("BrowseFlag", "BrowseDirectChildren"),
                ("Filter", "*"),
                ("StartingIndex", start),
                ("RequestedCount", max_items),
                ("SortCriteria", ""),
            ]
        )
        result = {}
        favorites = []
        results_xml = response["Result"]

        if results_xml != "":
            # Favorites are returned in DIDL-Lite format
            metadata = XML.fromstring(really_utf8(results_xml))

            for item in metadata.findall(
                "{urn:schemas-upnp-org:metadata-1-0/DIDL-Lite/}container"
                if favorite_type == RADIO_SHOWS
                else "{urn:schemas-upnp-org:metadata-1-0/DIDL-Lite/}item"
            ):
                favorite = {}
                favorite["title"] = item.findtext(
                    "{http://purl.org/dc/elements/1.1/}title"
                )
                favorite["uri"] = item.findtext(
                    "{urn:schemas-upnp-org:metadata-1-0/DIDL-Lite/}res"
                )
                if favorite_type == SONOS_FAVORITES:
                    favorite["meta"] = item.findtext(
                        "{urn:schemas-rinconnetworks-com:metadata-1-0/}resMD"
                    )
                favorites.append(favorite)

        result["total"] = response["TotalMatches"]
        result["returned"] = len(favorites)
        result["favorites"] = favorites

        return result

    def create_sonos_playlist(self, title):
        """Create a new empty Sonos playlist.

        Args:
            title: Name of the playlist

        :rtype: :py:class:`~.soco.data_structures.DidlPlaylistContainer`
        """
        response = self.avTransport.CreateSavedQueue(
            [
                ("InstanceID", 0),
                ("Title", title),
                ("EnqueuedURI", ""),
                ("EnqueuedURIMetaData", ""),
            ]
        )

        item_id = response["AssignedObjectID"]
        obj_id = item_id.split(":", 2)[1]
        uri = "file:///jffs/settings/savedqueues.rsq#{0}".format(obj_id)

        res = [DidlResource(uri=uri, protocol_info="x-rincon-playlist:*:*:*")]
        return DidlPlaylistContainer(
            resources=res, title=title, parent_id="SQ:", item_id=item_id
        )

    @only_on_master
    # pylint: disable=invalid-name
    def create_sonos_playlist_from_queue(self, title):
        """Create a new Sonos playlist from the current queue.

        Args:
            title: Name of the playlist

        :rtype: :py:class:`~.soco.data_structures.DidlPlaylistContainer`
        """
        # Note: probably same as Queue service method SaveAsSonosPlaylist
        # but this has not been tested.  This method is what the
        # controller uses.
        response = self.avTransport.SaveQueue(
            [("InstanceID", 0), ("Title", title), ("ObjectID", "")]
        )
        item_id = response["AssignedObjectID"]
        obj_id = item_id.split(":", 2)[1]
        uri = "file:///jffs/settings/savedqueues.rsq#{0}".format(obj_id)
        res = [DidlResource(uri=uri, protocol_info="x-rincon-playlist:*:*:*")]
        return DidlPlaylistContainer(
            resources=res, title=title, parent_id="SQ:", item_id=item_id
        )

    @only_on_master
    def remove_sonos_playlist(self, sonos_playlist):
        """Remove a Sonos playlist.

        Args:
            sonos_playlist (DidlPlaylistContainer): Sonos playlist to remove
                or the item_id (str).

        Returns:
            bool: True if succesful, False otherwise

        Raises:
            SoCoUPnPException: If sonos_playlist does not point to a valid
                object.

        """
        object_id = getattr(sonos_playlist, "item_id", sonos_playlist)
        return self.contentDirectory.DestroyObject([("ObjectID", object_id)])

    def add_item_to_sonos_playlist(self, queueable_item, sonos_playlist):
        """Adds a queueable item to a Sonos' playlist.

        Args:
            queueable_item (DidlObject): the item to add to the Sonos' playlist
            sonos_playlist (DidlPlaylistContainer): the Sonos' playlist to
                which the item should be added
        """
        # Get the update_id for the playlist
        response, _ = self.music_library._music_lib_search(sonos_playlist.item_id, 0, 1)
        update_id = response["UpdateID"]

        # Form the metadata for queueable_item
        metadata = to_didl_string(queueable_item)

        # Make the request
        self.avTransport.AddURIToSavedQueue(
            [
                ("InstanceID", 0),
                ("UpdateID", update_id),
                ("ObjectID", sonos_playlist.item_id),
                ("EnqueuedURI", queueable_item.resources[0].uri),
                ("EnqueuedURIMetaData", metadata),
                # 2 ** 32 - 1 = 4294967295, this field has always this value. Most
                # likely, playlist positions are represented as a 32 bit uint and
                # this is therefore the largest index possible. Asking to add at
                # this index therefore probably amounts to adding it "at the end"
                ("AddAtIndex", 4294967295),
            ]
        )

    @only_on_master
    def set_sleep_timer(self, sleep_time_seconds):
        """Sets the sleep timer.

        Args:
            sleep_time_seconds (int or NoneType): How long to wait before
                turning off speaker in seconds, None to cancel a sleep timer.
                Maximum value of 86399

        Raises:
            SoCoException: Upon errors interacting with Sonos controller
            ValueError: Argument/Syntax errors

        """
        # Note: A value of None for sleep_time_seconds is valid, and needs to
        # be preserved distinctly separate from 0. 0 means go to sleep now,
        # which will immediately start the sound tappering, and could be a
        # useful feature, while None means cancel the current timer
        try:
            if sleep_time_seconds is None:
                sleep_time = ""
            else:
                sleep_time = format(datetime.timedelta(seconds=int(sleep_time_seconds)))
            self.avTransport.ConfigureSleepTimer(
                [
                    ("InstanceID", 0),
                    ("NewSleepTimerDuration", sleep_time),
                ]
            )
        except SoCoUPnPException as err:
            if "Error 402 received" in str(err):
                raise ValueError(
                    "invalid sleep_time_seconds, must be integer \
                    value between 0 and 86399 inclusive or None"
                ) from err
            raise
        except ValueError as error:
            raise ValueError(
                "invalid sleep_time_seconds, must be integer \
                value between 0 and 86399 inclusive or None"
            ) from error

    @only_on_master
    def get_sleep_timer(self):
        """Retrieves remaining sleep time, if any

        Returns:
            int or NoneType: Number of seconds left in timer. If there is no
                sleep timer currently set it will return None.
        """
        resp = self.avTransport.GetRemainingSleepTimerDuration(
            [
                ("InstanceID", 0),
            ]
        )
        if resp["RemainingSleepTimerDuration"]:
            times = resp["RemainingSleepTimerDuration"].split(":")
            return int(times[0]) * 3600 + int(times[1]) * 60 + int(times[2])
        else:
            return None

    @only_on_master
    def reorder_sonos_playlist(self, sonos_playlist, tracks, new_pos, update_id=0):
        """Reorder and/or Remove tracks in a Sonos playlist.

        The underlying call is quite complex as it can both move a track
        within the list or delete a track from the playlist.  All of this
        depends on what tracks and new_pos specify.

        If a list is specified for tracks, then a list must be used for
        new_pos. Each list element is a discrete modification and the next
        list operation must anticipate the new state of the playlist.

        If a comma formatted string to tracks is specified, then use
        a similiar string to specify new_pos. Those operations should be
        ordered from the end of the list to the beginning

        See the helper methods
        :py:meth:`clear_sonos_playlist`, :py:meth:`move_in_sonos_playlist`,
        :py:meth:`remove_from_sonos_playlist` for simplified usage.

        update_id - If you have a series of operations, tracking the update_id
        and setting it, will save a lookup operation.

        Examples:
          To reorder the first two tracks::

            # sonos_playlist specified by the DidlPlaylistContainer object
            sonos_playlist = device.get_sonos_playlists()[0]
            device.reorder_sonos_playlist(sonos_playlist,
                                          tracks=[0, ], new_pos=[1, ])
            # OR specified by the item_id
            device.reorder_sonos_playlist('SQ:0', tracks=[0, ], new_pos=[1, ])

          To delete the second track::

            # tracks/new_pos are a list of int
            device.reorder_sonos_playlist(sonos_playlist,
                                          tracks=[1, ], new_pos=[None, ])
            # OR tracks/new_pos are a list of int-like
            device.reorder_sonos_playlist(sonos_playlist,
                                          tracks=['1', ], new_pos=['', ])
            # OR tracks/new_pos are strings - no transform is done
            device.reorder_sonos_playlist(sonos_playlist, tracks='1',
                                          new_pos='')

          To reverse the order of a playlist with 4 items::

            device.reorder_sonos_playlist(sonos_playlist, tracks='3,2,1,0',
                                          new_pos='0,1,2,3')

        Args:
            sonos_playlist
                (:py:class:`~.soco.data_structures.DidlPlaylistContainer`): The
                Sonos playlist object or the item_id (str) of the Sonos
                playlist.
            tracks: (list): list of track indices(int) to reorder. May also be
                a list of int like things. i.e. ``['0', '1',]`` OR it may be a
                str of comma separated int like things. ``"0,1"``.  Tracks are
                **0**-based. Meaning the first track is track 0, just like
                indexing into a Python list.
            new_pos (list): list of new positions (int|None)
                corresponding to track_list. MUST be the same type as
                ``tracks``. **0**-based, see tracks above. ``None`` is the
                indicator to remove the track. If using a list of strings,
                then a remove is indicated by an empty string.
            update_id (int): operation id (default: 0) If set to 0, a lookup
                is done to find the correct value.

        Returns:
            dict: Which contains 3 elements: change, length and update_id.
            Change in size between original playlist and the resulting
            playlist, the length of resulting playlist, and the new
            update_id.

        Raises:
            SoCoUPnPException: If playlist does not exist or if your tracks
                and/or new_pos arguments are invalid.
        """
        # allow either a string 'SQ:10' or an object with item_id attribute.
        object_id = getattr(sonos_playlist, "item_id", sonos_playlist)

        if isinstance(tracks, UnicodeType):
            track_list = [
                tracks,
            ]
            position_list = [
                new_pos,
            ]
        elif isinstance(tracks, int):
            track_list = [
                tracks,
            ]
            if new_pos is None:
                new_pos = ""
            position_list = [
                new_pos,
            ]
        else:
            track_list = [str(x) for x in tracks]
            position_list = [str(x) if x is not None else "" for x in new_pos]
        # track_list = ','.join(track_list)
        # position_list = ','.join(position_list)
        if update_id == 0:  # retrieve the update id for the object
            response, _ = self.music_library._music_lib_search(object_id, 0, 1)
            update_id = response["UpdateID"]
        change = 0

        for track, position in zip(track_list, position_list):
            if track == position:  # there is no move, a no-op
                continue
            response = self.avTransport.ReorderTracksInSavedQueue(
                [
                    ("InstanceID", 0),
                    ("ObjectID", object_id),
                    ("UpdateID", update_id),
                    ("TrackList", track),
                    ("NewPositionList", position),
                ]
            )
            change += int(response["QueueLengthChange"])
            update_id = int(response["NewUpdateID"])
        length = int(response["NewQueueLength"])
        response = {"change": change, "update_id": update_id, "length": length}
        return response

    @only_on_master
    def clear_sonos_playlist(self, sonos_playlist, update_id=0):
        """Clear all tracks from a Sonos playlist.
        This is a convenience method for :py:meth:`reorder_sonos_playlist`.

        Example::

            device.clear_sonos_playlist(sonos_playlist)

        Args:
            sonos_playlist
                (:py:class:`~.soco.data_structures.DidlPlaylistContainer`):
                Sonos playlist object or the item_id (str) of the Sonos
                playlist.
            update_id (int): Optional update counter for the object. If left
                at the default of 0, it will be looked up.

        Returns:
            dict: See :py:meth:`reorder_sonos_playlist`

        Raises:
            ValueError: If sonos_playlist specified by string and is not found.
            SoCoUPnPException: See :py:meth:`reorder_sonos_playlist`
        """
        if not isinstance(sonos_playlist, DidlPlaylistContainer):
            sonos_playlist = self.get_sonos_playlist_by_attr("item_id", sonos_playlist)
        count = self.music_library.browse(ml_item=sonos_playlist).total_matches
        tracks = ",".join([str(x) for x in range(count)])
        if tracks:
            return self.reorder_sonos_playlist(
                sonos_playlist, tracks=tracks, new_pos="", update_id=update_id
            )
        else:
            return {"change": 0, "update_id": update_id, "length": count}

    @only_on_master
    def move_in_sonos_playlist(self, sonos_playlist, track, new_pos, update_id=0):
        """Move a track to a new position within a Sonos Playlist.
        This is a convenience method for :py:meth:`reorder_sonos_playlist`.

        Example::

            device.move_in_sonos_playlist(sonos_playlist, track=0, new_pos=1)

        Args:
            sonos_playlist
                (:py:class:`~.soco.data_structures.DidlPlaylistContainer`):
                Sonos playlist object or the item_id (str) of the Sonos
                playlist.
            track (int): **0**-based position of the track to move. The first
                track is track 0, just like indexing into a Python list.
            new_pos (int): **0**-based location to move the track.
            update_id (int): Optional update counter for the object. If left
                at the default of 0, it will be looked up.

        Returns:
            dict: See :py:meth:`reorder_sonos_playlist`

        Raises:
            SoCoUPnPException: See :py:meth:`reorder_sonos_playlist`
        """
        return self.reorder_sonos_playlist(
            sonos_playlist, int(track), int(new_pos), update_id
        )

    @only_on_master
    def remove_from_sonos_playlist(self, sonos_playlist, track, update_id=0):
        """Remove a track from a Sonos Playlist.
        This is a convenience method for :py:meth:`reorder_sonos_playlist`.

        Example::

            device.remove_from_sonos_playlist(sonos_playlist, track=0)

        Args:
            sonos_playlist
                (:py:class:`~.soco.data_structures.DidlPlaylistContainer`):
                Sonos playlist object or the item_id (str) of the Sonos
                playlist.
            track (int): *0**-based position of the track to move. The first
                track is track 0, just like indexing into a Python list.
            update_id (int): Optional update counter for the object. If left
                at the default of 0, it will be looked up.

        Returns:
            dict: See :py:meth:`reorder_sonos_playlist`

        Raises:
            SoCoUPnPException: See :py:meth:`reorder_sonos_playlist`
        """
        return self.reorder_sonos_playlist(sonos_playlist, int(track), None, update_id)

    @only_on_master
    def get_sonos_playlist_by_attr(self, attr_name, match):
        """Return the first Sonos Playlist DidlPlaylistContainer that
        matches the attribute specified.

        Args:
            attr_name (str): DidlPlaylistContainer attribute to compare. The
                most useful being: 'title' and 'item_id'.
            match (str): Value to match.

        Returns:
            (:class:`~.soco.data_structures.DidlPlaylistContainer`): The
                first matching playlist object.

        Raises:
            (AttributeError): If indicated attribute name does not exist.
            (ValueError): If a match can not be found.

        Example::

            device.get_sonos_playlist_by_attr('title', 'Foo')
            device.get_sonos_playlist_by_attr('item_id', 'SQ:3')

        """
        for sonos_playlist in self.get_sonos_playlists():
            if getattr(sonos_playlist, attr_name) == match:
                return sonos_playlist
        raise ValueError('No match on "{0}" for value "{1}"'.format(attr_name, match))

    def get_battery_info(self, timeout=3.0):
        """Get battery information for a Sonos speaker.

        Obtains battery information for Sonos speakers that report it. This only
        applies to Sonos Move speakers at the time of writing.

        This method may only work on Sonos 'S2' systems.

        Uses the 'support/review' URL, which collects comprehensive
        system information from all players in the system via the target device,
        so it's a somewhat expensive call and should be used sparingly.

        Args:
            timeout (float, optional): The timeout to use when making the
                HTTP request.

        Returns:
            dict: A `dict` containing battery status data.

            Example return value::

                {'Health': 'GREEN',
                 'Level': 100,
                 'Temperature': 'NORMAL',
                 'PowerSource': 'SONOS_CHARGING_RING'}

        Raises:
            NotSupportedException: If the speaker does not report battery
                information.
            ConnectionError: If the HTTP connection failed, or returned an
                unsuccessful status code.
            TimeoutError: If making the HTTP connection, or reading the
                response, timed out.
        """

        # Retrieve information from the speaker's support URL
        try:
            response = requests.get(
                "http://" + self.ip_address + ":1400/support/review",
                timeout=timeout,
            )
        except (ConnectTimeout, ReadTimeout) as error:
            raise TimeoutError from error
        except RequestsConnectionError as error:
            raise ConnectionError from error

        if response.status_code != 200:
            raise ConnectionError

        # Convert the XML response and traverse to obtain the battery information
        battery_info = {}
        try:
            zp_list = xmltodict.parse(response.text)["ZPNetworkInfo"]["ZPSupportInfo"]
            for zp_device in zp_list:
                if zp_device["ZPInfo"]["IPAddress"] == self.ip_address:
                    for info_item in zp_device["LocalBatteryStatus"]["Data"]:
                        battery_info[info_item["@name"]] = info_item["#text"]
                    try:
                        battery_info["Level"] = int(battery_info["Level"])
                    except (KeyError, ValueError):
                        pass
                    return battery_info
        except (KeyError, ExpatError) as error:
            # Battery information not supported
            raise NotSupportedException from error

        return battery_info


# definition section

RADIO_STATIONS = 0
RADIO_SHOWS = 1
SONOS_FAVORITES = 2

NS = {
    "dc": "{http://purl.org/dc/elements/1.1/}",
    "upnp": "{urn:schemas-upnp-org:metadata-1-0/upnp/}",
    "": "{urn:schemas-upnp-org:metadata-1-0/DIDL-Lite/}",
}

# Valid play modes
PLAY_MODES = (
    "NORMAL",
    "SHUFFLE_NOREPEAT",
    "SHUFFLE",
    "REPEAT_ALL",
    "SHUFFLE_REPEAT_ONE",
    "REPEAT_ONE",
)

# Music source names
MUSIC_SRC_LIBRARY = "LIBRARY"
MUSIC_SRC_RADIO = "RADIO"
MUSIC_SRC_WEB_FILE = "WEB_FILE"
MUSIC_SRC_LINE_IN = "LINE_IN"
MUSIC_SRC_TV = "TV"
MUSIC_SRC_AIRPLAY = "AIRPLAY"
MUSIC_SRC_UNKNOWN = "UNKNOWN"
MUSIC_SRC_NONE = "NONE"

# URI prefixes for music sources
SOURCES = {
    r"^$": MUSIC_SRC_NONE,
    r"^x-file-cifs:": MUSIC_SRC_LIBRARY,
    r"^x-rincon-mp3radio:": MUSIC_SRC_RADIO,
    r"^x-sonosapi-stream:": MUSIC_SRC_RADIO,
    r"^x-sonosapi-radio:": MUSIC_SRC_RADIO,
    r"^x-sonosapi-hls:": MUSIC_SRC_RADIO,
    r"^aac:": MUSIC_SRC_RADIO,
    r"^hls-radio:": MUSIC_SRC_RADIO,
    r"^https?:": MUSIC_SRC_WEB_FILE,
    r"^x-rincon-stream:": MUSIC_SRC_LINE_IN,
    r"^x-sonos-htastream:": MUSIC_SRC_TV,
    r"^x-sonos-vli:.*,airplay:": MUSIC_SRC_AIRPLAY,
}

# soundbar product names
SOUNDBARS = ("playbase", "playbar", "beam", "sonos amp", "arc")


if config.SOCO_CLASS is None:
    config.SOCO_CLASS = SoCo<|MERGE_RESOLUTION|>--- conflicted
+++ resolved
@@ -199,12 +199,9 @@
         balance
         night_mode
         dialog_mode
-<<<<<<< HEAD
-        trueplay
-=======
         supports_fixed_volume
         fixed_volume
->>>>>>> a299f08a
+        trueplay
         status_light
         buttons_enabled
 
@@ -965,7 +962,6 @@
         )
 
     @property
-<<<<<<< HEAD
     def trueplay(self):
         """bool: Whether Trueplay is enabled on this device.
         True if on, False if off.
@@ -1003,7 +999,8 @@
                 ("RoomCalibrationEnabled", trueplay_value),
             ]
         )
-=======
+
+    @property
     def supports_fixed_volume(self):
         """bool: Whether the device supports fixed volume output."""
 
@@ -1046,7 +1043,6 @@
             )
         except SoCoUPnPException as error:
             raise NotSupportedException from error
->>>>>>> a299f08a
 
     def _parse_zone_group_state(self):
         """The Zone Group State contains a lot of useful information.
