# pylint: disable=fixme, protected-access
"""The core module contains the SoCo class that implements
the main entry to the SoCo functionality
"""


import datetime
import logging
import re
import socket
from functools import wraps
from xml.sax.saxutils import escape
from xml.parsers.expat import ExpatError
import warnings
import xmltodict

import requests
from requests.exceptions import ConnectionError as RequestsConnectionError
from requests.exceptions import ConnectTimeout, ReadTimeout

from . import config
from .data_structures import (
    DidlObject,
    DidlPlaylistContainer,
    DidlResource,
    Queue,
    to_didl_string,
)
from .cache import Cache
from .data_structures_entry import from_didl_string
from .exceptions import (
    SoCoSlaveException,
    SoCoUPnPException,
    NotSupportedException,
    SoCoNotVisibleException,
)
from .groups import ZoneGroup
from .music_library import MusicLibrary
from .services import (
    DeviceProperties,
    ContentDirectory,
    RenderingControl,
    AVTransport,
    ZoneGroupTopology,
    AlarmClock,
    SystemProperties,
    MusicServices,
    AudioIn,
    GroupRenderingControl,
)
from .utils import really_utf8, camel_to_underscore, deprecated
from .xml import XML

_LOG = logging.getLogger(__name__)


class _ArgsSingleton(type):

    """A metaclass which permits only a single instance of each derived class
    sharing the same `_class_group` class attribute to exist for any given set
    of positional arguments.

    Attempts to instantiate a second instance of a derived class, or another
    class with the same `_class_group`, with the same args will return the
    existing instance.

    For example:

    >>> class ArgsSingletonBase(object):
    ...     __metaclass__ = _ArgsSingleton
    ...
    >>> class First(ArgsSingletonBase):
    ...     _class_group = "greeting"
    ...     def __init__(self, param):
    ...         pass
    ...
    >>> class Second(ArgsSingletonBase):
    ...     _class_group = "greeting"
    ...     def __init__(self, param):
    ...         pass
    >>> assert First('hi') is First('hi')
    >>> assert First('hi') is First('bye')
    AssertionError
    >>> assert First('hi') is Second('hi')
    """

    _instances = {}

    def __call__(cls, *args, **kwargs):
        key = cls._class_group if hasattr(cls, "_class_group") else cls
        if key not in cls._instances:
            cls._instances[key] = {}
        if args not in cls._instances[key]:
            cls._instances[key][args] = super().__call__(*args, **kwargs)
        return cls._instances[key][args]


class _SocoSingletonBase(  # pylint: disable=too-few-public-methods,no-init
    _ArgsSingleton("ArgsSingletonMeta", (object,), {})
):

    """The base class for the SoCo class.

    Uses a Python 2 and 3 compatible method of declaring a metaclass. See, eg,
    here: http://www.artima.com/weblogs/viewpost.jsp?thread=236234 and
    here: http://mikewatkins.ca/2008/11/29/python-2-and-3-metaclasses/
    """


def only_on_master(function):
    """Decorator that raises SoCoSlaveException on master call on slave."""

    @wraps(function)
    def inner_function(self, *args, **kwargs):
        """Master checking inner function."""
        if not self.is_coordinator:
            message = (
                'The method or property "{}" can only be called/used '
                "on the coordinator in a group".format(function.__name__)
            )
            raise SoCoSlaveException(message)
        return function(self, *args, **kwargs)

    return inner_function


# pylint: disable=R0904,too-many-instance-attributes
class SoCo(_SocoSingletonBase):

    """A simple class for controlling a Sonos speaker.

    For any given set of arguments to __init__, only one instance of this class
    may be created. Subsequent attempts to create an instance with the same
    arguments will return the previously created instance. This means that all
    SoCo instances created with the same ip address are in fact the *same* SoCo
    instance, reflecting the real world position.

    ..  rubric:: Basic Methods
    ..  autosummary::

        play_from_queue
        play
        play_uri
        pause
        stop
        seek
        next
        previous
        mute
        volume
        play_mode
        cross_fade
        ramp_to_volume
        set_relative_volume
        get_current_track_info
        get_speaker_info
        get_current_transport_info

    ..  rubric:: Queue Management
    ..  autosummary::

        get_queue
        queue_size
        add_to_queue
        add_uri_to_queue
        add_multiple_to_queue
        remove_from_queue
        clear_queue

    ..  rubric:: Group Management
    ..  autosummary::

        group
        partymode
        join
        unjoin
        all_groups
        all_zones
        visible_zones

    ..  rubric:: Player Identity and Settings
    ..  autosummary::

        player_name
        uid
        household_id
        is_visible
        is_bridge
        is_coordinator
        is_soundbar
        bass
        treble
        loudness
        balance
        night_mode
        dialog_mode
        supports_fixed_volume
        fixed_volume
        trueplay
        status_light
        buttons_enabled

    ..  rubric:: Playlists and Favorites
    ..  autosummary::

        get_sonos_playlists
        create_sonos_playlist
        create_sonos_playlist_from_queue
        remove_sonos_playlist
        add_item_to_sonos_playlist
        reorder_sonos_playlist
        clear_sonos_playlist
        move_in_sonos_playlist
        remove_from_sonos_playlist
        get_sonos_playlist_by_attr
        get_favorite_radio_shows
        get_favorite_radio_stations
        get_sonos_favorites

    ..  rubric:: Miscellaneous
    ..  autosummary::

        music_source
        music_source_from_uri
        is_playing_radio
        is_playing_tv
        is_playing_line_in
        switch_to_line_in
        switch_to_tv
        available_actions
        set_sleep_timer
        get_sleep_timer
        create_stereo_pair
        separate_stereo_pair
        get_battery_info

    .. warning::

        Properties on this object are not generally cached and may obtain
        information over the network, so may take longer than expected to set
        or return a value. It may be a good idea for you to cache the value in
        your own code.

    .. note::

        Since all methods/properties on this object will result in an UPnP
        request, they might result in an exception without it being mentioned
        in the Raises section.

        In most cases, the exception will be a
        :class:`soco.exceptions.SoCoUPnPException`
        (if the player returns an UPnP error code), but in special cases
        it might also be another :class:`soco.exceptions.SoCoException`
        or even a `requests` exception.

    """

    _class_group = "SoCo"

    # pylint: disable=super-on-old-class
    def __init__(self, ip_address):
        # Note: Creation of a SoCo instance should be as cheap and quick as
        # possible. Do not make any network calls here
        super().__init__()
        # Check if ip_address is a valid IPv4 representation.
        # Sonos does not (yet) support IPv6
        try:
            socket.inet_aton(ip_address)
        except OSError as error:
            raise ValueError("Not a valid IP address string") from error
        #: The speaker's ip address
        self.ip_address = ip_address
        self.speaker_info = {}  # Stores information about the current speaker

        # The services which we use
        # pylint: disable=invalid-name
        self.avTransport = AVTransport(self)
        self.contentDirectory = ContentDirectory(self)
        self.deviceProperties = DeviceProperties(self)
        self.renderingControl = RenderingControl(self)
        self.groupRenderingControl = GroupRenderingControl(self)
        self.zoneGroupTopology = ZoneGroupTopology(self)
        self.alarmClock = AlarmClock(self)
        self.systemProperties = SystemProperties(self)
        self.musicServices = MusicServices(self)
        self.audioIn = AudioIn(self)

        self.music_library = MusicLibrary(self)

        # Some private attributes
        self._all_zones = set()
        self._groups = set()
        self._is_bridge = None
        self._is_coordinator = False
        self._is_soundbar = None
        self._player_name = None
        self._uid = None
        self._household_id = None
        self._visible_zones = set()
        self._zgs_cache = Cache(default_timeout=5)
        self._zgs_result = None

        _LOG.debug("Created SoCo instance for ip: %s", ip_address)

    def __str__(self):
        return "<{} object at ip {}>".format(self.__class__.__name__, self.ip_address)

    def __repr__(self):
        return '{}("{}")'.format(self.__class__.__name__, self.ip_address)

    @property
    def player_name(self):
        """str: The speaker's name."""
        # We could get the name like this:
        # result = self.deviceProperties.GetZoneAttributes()
        # return result["CurrentZoneName"]
        # but it is probably quicker to get it from the group topology
        # and take advantage of any caching
        self._parse_zone_group_state()
        return self._player_name

    @player_name.setter
    def player_name(self, playername):
        """Set the speaker's name."""
        self.deviceProperties.SetZoneAttributes(
            [
                ("DesiredZoneName", playername),
                ("DesiredIcon", ""),
                ("DesiredConfiguration", ""),
            ]
        )

    @property
    def uid(self):
        """str: A unique identifier.

        Looks like: ``'RINCON_000XXXXXXXXXX1400'``
        """
        # Since this does not change over time (?) check whether we already
        # know the answer. If so, there is no need to go further
        if self._uid is not None:
            return self._uid
        # if not, we have to get it from the zone topology, which
        # is probably quicker than any alternative, since the zgt is probably
        # cached. This will set self._uid for us for next time, so we won't
        # have to do this again
        self._parse_zone_group_state()
        return self._uid
        # An alternative way of getting the uid is as follows:
        # self.device_description_url = \
        #    'http://{0}:1400/xml/device_description.xml'.format(
        #     self.ip_address)
        # response = requests.get(self.device_description_url).text
        # tree = XML.fromstring(response.encode('utf-8'))
        # udn = tree.findtext('.//{urn:schemas-upnp-org:device-1-0}UDN')
        # # the udn has a "uuid:" prefix before the uid, so we need to strip it
        # self._uid = uid = udn[5:]
        # return uid

    @property
    def household_id(self):
        """str: A unique identifier for all players in a household.

        Looks like: ``'Sonos_asahHKgjgJGjgjGjggjJgjJG34'``
        """
        # Since this does not change over time (?) check whether we already
        # know the answer. If so, return the cached version
        if self._household_id is None:
            self._household_id = self.deviceProperties.GetHouseholdID()[
                "CurrentHouseholdID"
            ]
        return self._household_id

    @property
    def is_visible(self):
        """bool: Is this zone visible?

        A zone might be invisible if, for example, it is a bridge, or the slave
        part of stereo pair.
        """
        # We could do this:
        # invisible = self.deviceProperties.GetInvisible()['CurrentInvisible']
        # but it is better to do it in the following way, which uses the
        # zone group topology, to capitalise on any caching.
        return self in self.visible_zones

    @property
    def is_bridge(self):
        """bool: Is this zone a bridge?"""
        # Since this does not change over time (?) check whether we already
        # know the answer. If so, there is no need to go further
        if self._is_bridge is not None:
            return self._is_bridge
        # if not, we have to get it from the zone topology. This will set
        # self._is_bridge for us for next time, so we won't have to do this
        # again
        self._parse_zone_group_state()
        return self._is_bridge

    @property
    def is_coordinator(self):
        """bool: Is this zone a group coordinator?"""
        # We could do this:
        # invisible = self.deviceProperties.GetInvisible()['CurrentInvisible']
        # but it is better to do it in the following way, which uses the
        # zone group topology, to capitalise on any caching.
        self._parse_zone_group_state()
        return self._is_coordinator

    @property
    def is_soundbar(self):
        """bool: Is this zone a soundbar (i.e. has night mode etc.)?"""
        if self._is_soundbar is None:
            if not self.speaker_info:
                self.get_speaker_info()

            model_name = self.speaker_info["model_name"].lower()
            self._is_soundbar = any(model_name.endswith(s) for s in SOUNDBARS)

        return self._is_soundbar

    @property
    def play_mode(self):
        """str: The queue's play mode.

        Case-insensitive options are:

        *   ``'NORMAL'`` -- Turns off shuffle and repeat.
        *   ``'REPEAT_ALL'`` -- Turns on repeat and turns off shuffle.
        *   ``'SHUFFLE'`` -- Turns on shuffle *and* repeat. (It's
            strange, I know.)
        *   ``'SHUFFLE_NOREPEAT'`` -- Turns on shuffle and turns off
            repeat.
        *   ``'REPEAT_ONE'`` -- Turns on repeat one and turns off shuffle.
        *   ``'SHUFFLE_REPEAT_ONE'`` -- Turns on shuffle *and* repeat one. (It's
            strange, I know.)

        """
        result = self.avTransport.GetTransportSettings(
            [
                ("InstanceID", 0),
            ]
        )
        return result["PlayMode"]

    @play_mode.setter
    def play_mode(self, playmode):
        """Set the speaker's mode."""
        playmode = playmode.upper()
        if playmode not in PLAY_MODES.keys():
            raise KeyError("'%s' is not a valid play mode" % playmode)

        self.avTransport.SetPlayMode([("InstanceID", 0), ("NewPlayMode", playmode)])

    @property
    def shuffle(self):
        """bool: The queue's shuffle option.

        True if enabled, False otherwise.
        """
        return PLAY_MODES[self.play_mode][0]

    @shuffle.setter
    def shuffle(self, shuffle):
        """Set the queue's shuffle option."""
        repeat = self.repeat
        self.play_mode = PLAY_MODE_BY_MEANING[(shuffle, repeat)]

    @property
    def repeat(self):
        """bool: The queue's repeat option.

        True if enabled, False otherwise.
        Might also be ``'ONE'`` if repeating the same title is enabled
        (not supported by the official controller).
        """
        return PLAY_MODES[self.play_mode][1]

    @repeat.setter
    def repeat(self, repeat):
        """Set the queue's repeat option"""
        shuffle = self.shuffle
        self.play_mode = PLAY_MODE_BY_MEANING[(shuffle, repeat)]

    @property
    @only_on_master  # Only for symmetry with the setter
    def cross_fade(self):
        """bool: The speaker's cross fade state.

        True if enabled, False otherwise
        """

        response = self.avTransport.GetCrossfadeMode(
            [
                ("InstanceID", 0),
            ]
        )
        cross_fade_state = response["CrossfadeMode"]
        return bool(int(cross_fade_state))

    @cross_fade.setter
    @only_on_master
    def cross_fade(self, crossfade):
        """Set the speaker's cross fade state."""
        crossfade_value = "1" if crossfade else "0"
        self.avTransport.SetCrossfadeMode(
            [("InstanceID", 0), ("CrossfadeMode", crossfade_value)]
        )

    def ramp_to_volume(self, volume, ramp_type="SLEEP_TIMER_RAMP_TYPE"):
        """Smoothly change the volume.

        There are three ramp types available:

            * ``'SLEEP_TIMER_RAMP_TYPE'`` (default): Linear ramp from the
              current volume up or down to the new volume. The ramp rate is
              1.25 steps per second. For example: To change from volume 50 to
              volume 30 would take 16 seconds.
            * ``'ALARM_RAMP_TYPE'``: Resets the volume to zero, waits for about
              30 seconds, and then ramps the volume up to the desired value at
              a rate of 2.5 steps per second. For example: Volume 30 would take
              12 seconds for the ramp up (not considering the wait time).
            * ``'AUTOPLAY_RAMP_TYPE'``: Resets the volume to zero and then
              quickly ramps up at a rate of 50 steps per second. For example:
              Volume 30 will take only 0.6 seconds.

        The ramp rate is selected by Sonos based on the chosen ramp type and
        the resulting transition time returned.
        This method is non blocking and has no network overhead once sent.

        Args:
            volume (int): The new volume.
            ramp_type (str, optional): The desired ramp type, as described
                above.

        Returns:
            int: The ramp time in seconds, rounded down. Note that this does
            not include the wait time.
        """
        response = self.renderingControl.RampToVolume(
            [
                ("InstanceID", 0),
                ("Channel", "Master"),
                ("RampType", ramp_type),
                ("DesiredVolume", volume),
                ("ResetVolumeAfter", False),
                ("ProgramURI", ""),
            ]
        )
        return int(response["RampTime"])

    def set_relative_volume(self, relative_volume):
        """Adjust the volume up or down by a relative amount.

        If the adjustment causes the volume to overshoot the maximum value
        of 100, the volume will be set to 100. If the adjustment causes the
        volume to undershoot the minimum value of 0, the volume will be set
        to 0.

        Note that this method is an alternative to using addition and
        subtraction assignment operators (+=, -=) on the `volume` property
        of a `SoCo` instance. These operators perform the same function as
        `set_relative_volume` but require two network calls per operation
        instead of one.

        Args:
            relative_volume (int): The relative volume adjustment. Can be
                positive or negative.

        Returns:
            int: The new volume setting.

        Raises:
            ValueError: If ``relative_volume`` cannot be cast as an integer.
        """
        relative_volume = int(relative_volume)
        # Sonos will automatically handle out-of-range adjustments
        response = self.renderingControl.SetRelativeVolume(
            [("InstanceID", 0), ("Channel", "Master"), ("Adjustment", relative_volume)]
        )
        return int(response["NewVolume"])

    @only_on_master
    def play_from_queue(self, index, start=True):
        """Play a track from the queue by index.

        The index number is required as an argument, where the first index
        is 0.

        Args:
            index (int): 0-based index of the track to play
            start (bool): If the item that has been set should start playing
        """
        # Grab the speaker's information if we haven't already since we'll need
        # it in the next step.
        if not self.speaker_info:
            self.get_speaker_info()

        # first, set the queue itself as the source URI
        uri = "x-rincon-queue:{}#0".format(self.uid)
        self.avTransport.SetAVTransportURI(
            [("InstanceID", 0), ("CurrentURI", uri), ("CurrentURIMetaData", "")]
        )

        # second, set the track number with a seek command
        self.avTransport.Seek(
            [("InstanceID", 0), ("Unit", "TRACK_NR"), ("Target", index + 1)]
        )

        # finally, just play what's set if needed
        if start:
            self.play()

    @only_on_master
    def play(self):
        """Play the currently selected track."""
        self.avTransport.Play([("InstanceID", 0), ("Speed", 1)])

    @only_on_master
    # pylint: disable=too-many-arguments
    def play_uri(self, uri="", meta="", title="", start=True, force_radio=False):
        """Play a URI.

        Playing a URI will replace what was playing with the stream
        given by the URI. For some streams at least a title is
        required as metadata.  This can be provided using the ``meta``
        argument or the ``title`` argument.  If the ``title`` argument
        is provided minimal metadata will be generated.  If ``meta``
        argument is provided the ``title`` argument is ignored.

        Args:
            uri (str): URI of the stream to be played.
            meta (str): The metadata to show in the player, DIDL format.
            title (str): The title to show in the player (if no meta).
            start (bool): If the URI that has been set should start playing.
            force_radio (bool): forces a uri to play as a radio stream.

        On a Sonos controller music is shown with one of the following display
        formats and controls:

        * Radio format: Shows the name of the radio station and other available
          data. No seek, next, previous, or voting capability.
          Examples: TuneIn, radioPup
        * Smart Radio:  Shows track name, artist, and album. Limited seek, next
          and sometimes voting capability depending on the Music Service.
          Examples: Amazon Prime Stations, Pandora Radio Stations.
        * Track format: Shows track name, artist, and album the same as when
          playing from a queue. Full seek, next and previous capabilities.
          Examples: Spotify, Napster, Rhapsody.

        How it is displayed is determined by the URI prefix:
        ``x-sonosapi-stream:``, ``x-sonosapi-radio:``,
        ``x-rincon-mp3radio:``, ``hls-radio:`` default to radio or
        smart radio format depending on the stream. Others default to
        track format: ``x-file-cifs:``, ``aac:``, ``http:``,
        ``https:``, ``x-sonos-spotify:`` (used by Spotify),
        ``x-sonosapi-hls-static:`` (Amazon Prime), ``x-sonos-http:``
        (Google Play & Napster).

        Some URIs that default to track format could be radio streams,
        typically ``http:``, ``https:`` or ``aac:``.  To force display
        and controls to Radio format set ``force_radio=True``

        .. note:: Other URI prefixes exist but are less common.
           If you have information on these please add to this doc string.

        .. note:: A change in Sonos® (as of at least version 6.4.2)
           means that the devices no longer accepts ordinary ``http:``
           and ``https:`` URIs for radio stations. This method has the
           option to replaces these prefixes with the one that Sonos®
           expects: ``x-rincon-mp3radio:`` by using the
           "force_radio=True" parameter.  A few streams may fail if
           not forced to to Radio format.

        """
        if meta == "" and title != "":
            meta_template = (
                '<DIDL-Lite xmlns:dc="http://purl.org/dc/elements'
                '/1.1/" xmlns:upnp="urn:schemas-upnp-org:metadata-1-0/upnp/" '
                'xmlns:r="urn:schemas-rinconnetworks-com:metadata-1-0/" '
                'xmlns="urn:schemas-upnp-org:metadata-1-0/DIDL-Lite/">'
                '<item id="R:0/0/0" parentID="R:0/0" restricted="true">'
                "<dc:title>{title}</dc:title><upnp:class>"
                "object.item.audioItem.audioBroadcast</upnp:class><desc "
                'id="cdudn" nameSpace="urn:schemas-rinconnetworks-com:'
                'metadata-1-0/">{service}</desc></item></DIDL-Lite>'
            )
            tunein_service = "SA_RINCON65031_"
            # Radio stations need to have at least a title to play
            meta = meta_template.format(title=escape(title), service=tunein_service)

        # change uri prefix to force radio style display and commands
        if force_radio:
            colon = uri.find(":")
            if colon > 0:
                uri = "x-rincon-mp3radio{}".format(uri[colon:])

        self.avTransport.SetAVTransportURI(
            [("InstanceID", 0), ("CurrentURI", uri), ("CurrentURIMetaData", meta)]
        )
        # The track is enqueued, now play it if needed
        if start:
            return self.play()
        return False

    @only_on_master
    def pause(self):
        """Pause the currently playing track."""
        self.avTransport.Pause([("InstanceID", 0), ("Speed", 1)])

    @only_on_master
    def stop(self):
        """Stop the currently playing track."""
        self.avTransport.Stop([("InstanceID", 0), ("Speed", 1)])

    @only_on_master
    def seek(self, timestamp):
        """Seek to a given timestamp in the current track, specified in the
        format of HH:MM:SS or H:MM:SS.

        Raises:
            ValueError: if the given timestamp is invalid.
        """
        if not re.match(r"^[0-9][0-9]?:[0-9][0-9]:[0-9][0-9]$", timestamp):
            raise ValueError("invalid timestamp, use HH:MM:SS format")

        self.avTransport.Seek(
            [("InstanceID", 0), ("Unit", "REL_TIME"), ("Target", timestamp)]
        )

    @only_on_master
    def next(self):
        """Go to the next track.

        Keep in mind that next() can return errors
        for a variety of reasons. For example, if the Sonos is streaming
        Pandora and you call next() several times in quick succession an error
        code will likely be returned (since Pandora has limits on how many
        songs can be skipped).
        """
        self.avTransport.Next([("InstanceID", 0), ("Speed", 1)])

    @only_on_master
    def previous(self):
        """Go back to the previously played track.

        Keep in mind that previous() can return errors
        for a variety of reasons. For example, previous() will return an error
        code (error code 701) if the Sonos is streaming Pandora since you can't
        go back on tracks.
        """
        self.avTransport.Previous([("InstanceID", 0), ("Speed", 1)])

    @property
    def mute(self):
        """bool: The speaker's mute state.

        True if muted, False otherwise.
        """

        response = self.renderingControl.GetMute(
            [("InstanceID", 0), ("Channel", "Master")]
        )
        mute_state = response["CurrentMute"]
        return bool(int(mute_state))

    @mute.setter
    def mute(self, mute):
        """Mute (or unmute) the speaker."""
        mute_value = "1" if mute else "0"
        self.renderingControl.SetMute(
            [("InstanceID", 0), ("Channel", "Master"), ("DesiredMute", mute_value)]
        )

    @property
    def volume(self):
        """int: The speaker's volume.

        An integer between 0 and 100.
        """

        response = self.renderingControl.GetVolume(
            [
                ("InstanceID", 0),
                ("Channel", "Master"),
            ]
        )
        volume = response["CurrentVolume"]
        return int(volume)

    @volume.setter
    def volume(self, volume):
        """Set the speaker's volume."""
        volume = int(volume)
        volume = max(0, min(volume, 100))  # Coerce in range
        self.renderingControl.SetVolume(
            [("InstanceID", 0), ("Channel", "Master"), ("DesiredVolume", volume)]
        )

    @property
    def bass(self):
        """int: The speaker's bass EQ.

        An integer between -10 and 10.
        """

        response = self.renderingControl.GetBass(
            [
                ("InstanceID", 0),
                ("Channel", "Master"),
            ]
        )
        bass = response["CurrentBass"]
        return int(bass)

    @bass.setter
    def bass(self, bass):
        """Set the speaker's bass."""
        bass = int(bass)
        bass = max(-10, min(bass, 10))  # Coerce in range
        self.renderingControl.SetBass([("InstanceID", 0), ("DesiredBass", bass)])

    @property
    def treble(self):
        """int: The speaker's treble EQ.

        An integer between -10 and 10.
        """

        response = self.renderingControl.GetTreble(
            [
                ("InstanceID", 0),
                ("Channel", "Master"),
            ]
        )
        treble = response["CurrentTreble"]
        return int(treble)

    @treble.setter
    def treble(self, treble):
        """Set the speaker's treble."""
        treble = int(treble)
        treble = max(-10, min(treble, 10))  # Coerce in range
        self.renderingControl.SetTreble([("InstanceID", 0), ("DesiredTreble", treble)])

    @property
    def loudness(self):
        """bool: The speaker's loudness compensation.

        True if on, False otherwise.

        Loudness is a complicated topic. You can read about it on
        Wikipedia: https://en.wikipedia.org/wiki/Loudness

        """
        response = self.renderingControl.GetLoudness(
            [
                ("InstanceID", 0),
                ("Channel", "Master"),
            ]
        )
        loudness = response["CurrentLoudness"]
        return bool(int(loudness))

    @loudness.setter
    def loudness(self, loudness):
        """Switch on/off the speaker's loudness compensation."""
        loudness_value = "1" if loudness else "0"
        self.renderingControl.SetLoudness(
            [
                ("InstanceID", 0),
                ("Channel", "Master"),
                ("DesiredLoudness", loudness_value),
            ]
        )

    @property
    def balance(self):
        """The left/right balance for the speaker(s).

        Returns:
            tuple: A 2-tuple (left_channel, right_channel) of integers
            between 0 and 100, representing the volume of each channel.
            E.g., (100, 100) represents full volume to both channels,
            whereas (100, 0) represents left channel at full volume,
            right channel at zero volume.
        """

        response_lf = self.renderingControl.GetVolume(
            [
                ("InstanceID", 0),
                ("Channel", "LF"),
            ]
        )
        response_rf = self.renderingControl.GetVolume(
            [
                ("InstanceID", 0),
                ("Channel", "RF"),
            ]
        )
        volume_lf = response_lf["CurrentVolume"]
        volume_rf = response_rf["CurrentVolume"]
        return int(volume_lf), int(volume_rf)

    @balance.setter
    def balance(self, left_right_tuple):
        """Set the left/right balance for the speaker(s)."""
        left, right = left_right_tuple
        left = int(left)
        right = int(right)
        left = max(0, min(left, 100))  # Coerce in range
        right = max(0, min(right, 100))  # Coerce in range
        self.renderingControl.SetVolume(
            [("InstanceID", 0), ("Channel", "LF"), ("DesiredVolume", left)]
        )
        self.renderingControl.SetVolume(
            [("InstanceID", 0), ("Channel", "RF"), ("DesiredVolume", right)]
        )

    @property
    def night_mode(self):
        """bool: The speaker's night mode.

        True if on, False if off, None if not supported.
        """
        if not self.is_soundbar:
            return None

        response = self.renderingControl.GetEQ(
            [("InstanceID", 0), ("EQType", "NightMode")]
        )
        return bool(int(response["CurrentValue"]))

    @night_mode.setter
    def night_mode(self, night_mode):
        """Switch on/off the speaker's night mode.

        :param night_mode: Enable or disable night mode
        :type night_mode: bool
        :raises NotSupportedException: If the device does not support
        night mode.
        """
        if not self.is_soundbar:
            message = "This device does not support night mode"
            raise NotSupportedException(message)

        self.renderingControl.SetEQ(
            [
                ("InstanceID", 0),
                ("EQType", "NightMode"),
                ("DesiredValue", int(night_mode)),
            ]
        )

    @property
    def dialog_mode(self):
        """bool: The speaker's dialog mode.

        True if on, False if off, None if not supported.
        """
        if not self.is_soundbar:
            return None

        response = self.renderingControl.GetEQ(
            [("InstanceID", 0), ("EQType", "DialogLevel")]
        )
        return bool(int(response["CurrentValue"]))

    @dialog_mode.setter
    def dialog_mode(self, dialog_mode):
        """Switch on/off the speaker's dialog mode.

        :param dialog_mode: Enable or disable dialog mode
        :type dialog_mode: bool
        :raises NotSupportedException: If the device does not support
        dialog mode.
        """
        if not self.is_soundbar:
            message = "This device does not support dialog mode"
            raise NotSupportedException(message)

        self.renderingControl.SetEQ(
            [
                ("InstanceID", 0),
                ("EQType", "DialogLevel"),
                ("DesiredValue", int(dialog_mode)),
            ]
        )

    @property
    def trueplay(self):
        """bool: Whether Trueplay is enabled on this device.
        True if on, False if off.

        Devices that do not support Trueplay, or which do not have
        a current Trueplay calibration, will return `None` on getting
        the property, and  raise a `NotSupportedException` when
        setting the property.

        Can only be set on visible devices. Attempting to set on non-visible
        devices will raise a `SoCoNotVisibleException`.
        """
        response = self.renderingControl.GetRoomCalibrationStatus([("InstanceID", 0)])
        if response["RoomCalibrationAvailable"] == "0":
            return None
        else:
            return response["RoomCalibrationEnabled"] == "1"

    @trueplay.setter
    def trueplay(self, trueplay):
        """Toggle the device's TruePlay setting. Only available to
        Sonos speakers, not the Connect, Amp, etc., and only available to
        speakers that have a current Trueplay calibration.

        :param trueplay: Enable or disable Trueplay.
        :type trueplay: bool
        :raises NotSupportedException: If the device does not support
        Trueplay or doesn't have a current calibration.
        :raises SoCoNotVisibleException: If the device is not visible.
        """
        response = self.renderingControl.GetRoomCalibrationStatus([("InstanceID", 0)])
        if response["RoomCalibrationAvailable"] == "0":
            raise NotSupportedException

        if not self.is_visible:
            raise SoCoNotVisibleException

        trueplay_value = "1" if trueplay else "0"
        self.renderingControl.SetRoomCalibrationStatus(
            [
                ("InstanceID", 0),
                ("RoomCalibrationEnabled", trueplay_value),
            ]
        )

    @property
    def supports_fixed_volume(self):
        """bool: Whether the device supports fixed volume output."""

        response = self.renderingControl.GetSupportsOutputFixed([("InstanceID", 0)])
        return response["CurrentSupportsFixed"] == "1"

    @property
    def fixed_volume(self):
        """bool: The device's fixed volume output setting.

        True if on, False if off. Only applicable to certain
        Sonos devices (Connect and Port at the time of writing).
        All other devices always return False.

        Attempting to set this property for a non-applicable
        device will raise a `NotSupportedException`.
        """

        response = self.renderingControl.GetOutputFixed([("InstanceID", 0)])
        return response["CurrentFixed"] == "1"

    @fixed_volume.setter
    def fixed_volume(self, fixed_volume):
        """Switch on/off the device's fixed volume output setting.

        Only applicable to certain Sonos devices.

        :param fixed_volume: Enable or disable fixed volume output mode.
        :type fixed_volume: bool
        :raises NotSupportedException: If the device does not support
        fixed volume output mode.
        """

        try:
            self.renderingControl.SetOutputFixed(
                [
                    ("InstanceID", 0),
                    ("DesiredFixed", "1" if fixed_volume else "0"),
                ]
            )
        except SoCoUPnPException as error:
            raise NotSupportedException from error

    def _parse_zone_group_state(self):
        """The Zone Group State contains a lot of useful information.

        Retrieve and parse it, and populate the relevant properties.
        """

        # zoneGroupTopology.GetZoneGroupState()['ZoneGroupState'] returns XML like
        # this:
        #
        # <ZoneGroups>
        #   <ZoneGroup Coordinator="RINCON_000XXX1400" ID="RINCON_000XXXX1400:0">
        #     <ZoneGroupMember
        #         BootSeq="33"
        #         Configuration="1"
        #         Icon="x-rincon-roomicon:zoneextender"
        #         Invisible="1"
        #         IsZoneBridge="1"
        #         Location="http://192.168.1.100:1400/xml/device_description.xml"
        #         MinCompatibleVersion="22.0-00000"
        #         SoftwareVersion="24.1-74200"
        #         UUID="RINCON_000ZZZ1400"
        #         ZoneName="BRIDGE"/>
        #   </ZoneGroup>
        #   <ZoneGroup Coordinator="RINCON_000XXX1400" ID="RINCON_000XXX1400:46">
        #     <ZoneGroupMember
        #         BootSeq="44"
        #         Configuration="1"
        #         Icon="x-rincon-roomicon:living"
        #         Location="http://192.168.1.101:1400/xml/device_description.xml"
        #         MinCompatibleVersion="22.0-00000"
        #         SoftwareVersion="24.1-74200"
        #         UUID="RINCON_000XXX1400"
        #         ZoneName="Living Room"/>
        #     <ZoneGroupMember
        #         BootSeq="52"
        #         Configuration="1"
        #         Icon="x-rincon-roomicon:kitchen"
        #         Location="http://192.168.1.102:1400/xml/device_description.xml"
        #         MinCompatibleVersion="22.0-00000"
        #         SoftwareVersion="24.1-74200"
        #         UUID="RINCON_000YYY1400"
        #         ZoneName="Kitchen"/>
        #   </ZoneGroup>
        # </ZoneGroups>
        #

        def parse_zone_group_member(member_element):
            """Parse a ZoneGroupMember or Satellite element from Zone Group
            State, create a SoCo instance for the member, set basic attributes
            and return it."""
            # Create a SoCo instance for each member. Because SoCo
            # instances are singletons, this is cheap if they have already
            # been created, and useful if they haven't. We can then
            # update various properties for that instance.
            member_attribs = member_element.attrib
            ip_addr = member_attribs["Location"].split("//")[1].split(":")[0]
            zone = config.SOCO_CLASS(ip_addr)
            # share our cache
            zone._zgs_cache = self._zgs_cache
            # uid doesn't change, but it's not harmful to (re)set it, in case
            # the zone is as yet unseen.
            zone._uid = member_attribs["UUID"]
            zone._player_name = member_attribs["ZoneName"]
            # add the zone to the set of all members, and to the set
            # of visible members if appropriate
            is_visible = member_attribs.get("Invisible") != "1"
            if is_visible:
                self._visible_zones.add(zone)
            self._all_zones.add(zone)
            return zone

        # This is called quite frequently, so it is worth optimising it.
        # Maintain a private cache. If the zgt has not changed, there is no
        # need to repeat all the XML parsing. In addition, switch on network
        # caching for a short interval (5 secs).
        zgs = self.zoneGroupTopology.GetZoneGroupState(cache=self._zgs_cache)[
            "ZoneGroupState"
        ]
        if zgs == self._zgs_result:
            return
        self._zgs_result = zgs
        tree = XML.fromstring(zgs.encode("utf-8"))
        # Empty the set of all zone_groups
        self._groups.clear()
        # and the set of all members
        self._all_zones.clear()
        self._visible_zones.clear()
        # Loop over each ZoneGroup Element
        for group_element in tree.find("ZoneGroups").findall("ZoneGroup"):
            coordinator_uid = group_element.attrib["Coordinator"]
            group_uid = group_element.attrib["ID"]
            group_coordinator = None
            members = set()
            for member_element in group_element.findall("ZoneGroupMember"):
                zone = parse_zone_group_member(member_element)
                # Perform extra processing relevant to direct zone group
                # members
                #
                # If this element has the same UUID as the coordinator, it is
                # the coordinator
                if zone._uid == coordinator_uid:
                    group_coordinator = zone
                    zone._is_coordinator = True
                else:
                    zone._is_coordinator = False
                # is_bridge doesn't change, but it does no real harm to
                # set/reset it here, just in case the zone has not been seen
                # before
                zone._is_bridge = member_element.attrib.get("IsZoneBridge") == "1"
                # add the zone to the members for this group
                members.add(zone)
                # Loop over Satellite elements if present, and process as for
                # ZoneGroup elements
                for satellite_element in member_element.findall("Satellite"):
                    zone = parse_zone_group_member(satellite_element)
                    # Assume a satellite can't be a bridge or coordinator, so
                    # no need to check.
                    #
                    # Add the zone to the members for this group.
                    members.add(zone)
                # Now create a ZoneGroup with this info and add it to the list
                # of groups
            self._groups.add(ZoneGroup(group_uid, group_coordinator, members))

    @property
    def all_groups(self):
        """set of :class:`soco.groups.ZoneGroup`: All available groups."""
        self._parse_zone_group_state()
        return self._groups.copy()

    @property
    def group(self):
        """:class:`soco.groups.ZoneGroup`: The Zone Group of which this device
        is a member.

        None if this zone is a slave in a stereo pair.
        """

        for group in self.all_groups:
            if self in group:
                return group
        return None

        # To get the group directly from the network, try the code below
        # though it is probably slower than that above
        # current_group_id = self.zoneGroupTopology.GetZoneGroupAttributes()[
        #     'CurrentZoneGroupID']
        # if current_group_id:
        #     for group in self.all_groups:
        #         if group.uid == current_group_id:
        #             return group
        # else:
        #     return None

    @property
    def all_zones(self):
        """set of :class:`soco.groups.ZoneGroup`: All available zones."""
        self._parse_zone_group_state()
        return self._all_zones.copy()

    @property
    def visible_zones(self):
        """set of :class:`soco.groups.ZoneGroup`: All visible zones."""
        self._parse_zone_group_state()
        return self._visible_zones.copy()

    def partymode(self):
        """Put all the speakers in the network in the same group, a.k.a Party
        Mode.

        This blog shows the initial research responsible for this:
        http://blog.travelmarx.com/2010/06/exploring-sonos-via-upnp.html

        The trick seems to be (only tested on a two-speaker setup) to tell each
        speaker which to join. There's probably a bit more to it if multiple
        groups have been defined.
        """
        # Tell every other visible zone to join this one
        # pylint: disable = expression-not-assigned
        [zone.join(self) for zone in self.visible_zones if zone is not self]

    def join(self, master):
        """Join this speaker to another "master" speaker."""

        self.avTransport.SetAVTransportURI(
            [
                ("InstanceID", 0),
                ("CurrentURI", "x-rincon:{}".format(master.uid)),
                ("CurrentURIMetaData", ""),
            ]
        )
        self._zgs_cache.clear()

    def unjoin(self):
        """Remove this speaker from a group.

        Seems to work ok even if you remove what was previously the group
        master from it's own group. If the speaker was not in a group also
        returns ok.
        """

        self.avTransport.BecomeCoordinatorOfStandaloneGroup([("InstanceID", 0)])
        self._zgs_cache.clear()

    def create_stereo_pair(self, rh_slave_speaker):
        """Create a stereo pair.

        This speaker becomes the master, left-hand speaker of the stereo
        pair. The ``rh_slave_speaker`` becomes the right-hand speaker.
        Note that this operation will succeed on dissimilar speakers, unlike
        when using the official Sonos apps.

        Args:
            rh_slave_speaker (SoCo): The speaker that will be added as
                the right-hand, slave speaker of the stereo pair.

        Raises:
            SoCoUPnPException: if either speaker is already part of a
                stereo pair.
        """
        # The pairing operation must be applied to the speaker that will
        # become the master (the left-hand speaker of the pair).
        # Note that if either speaker is part of a group, the call will
        # succeed.
        param = self.uid + ":LF,LF;" + rh_slave_speaker.uid + ":RF,RF"
        self.deviceProperties.AddBondedZones([("ChannelMapSet", param)])

    def separate_stereo_pair(self):
        """Separate a stereo pair.

        This can be called on either the master (left-hand) speaker, or on the
        slave (right-hand) speaker, to create two independent zones.

        Raises:
            SoCoUPnPException: if the speaker is not a member of a stereo pair.
        """
        self.deviceProperties.RemoveBondedZones(
            [("ChannelMapSet", ""), ("KeepGrouped", "0")]
        )

    def switch_to_line_in(self, source=None):
        """Switch the speaker's input to line-in.

        Args:
            source (SoCo): The speaker whose line-in should be played.
                Default is line-in from the speaker itself.
        """
        if source:
            uid = source.uid
        else:
            uid = self.uid

        self.avTransport.SetAVTransportURI(
            [
                ("InstanceID", 0),
                ("CurrentURI", "x-rincon-stream:{}".format(uid)),
                ("CurrentURIMetaData", ""),
            ]
        )

    @property
    def is_playing_radio(self):
        """bool: Is the speaker playing radio?"""
        return self.music_source == MUSIC_SRC_RADIO

    @property
    def is_playing_line_in(self):
        """bool: Is the speaker playing line-in?"""
        return self.music_source == MUSIC_SRC_LINE_IN

    @property
    def is_playing_tv(self):
        """bool: Is the playbar speaker input from TV?"""
        return self.music_source == MUSIC_SRC_TV

    @staticmethod
    def music_source_from_uri(uri):
        """Determine a music source from a URI.

        Arguments:
            uri (str) : The URI representing the music source

        Returns:
            str: The current source of music.

        Possible return values are:

        *   ``'NONE'`` -- speaker has no music to play.
        *   ``'LIBRARY'`` -- speaker is playing queued titles from the music
            library.
        *   ``'RADIO'`` -- speaker is playing radio.
        *   ``'WEB_FILE'`` -- speaker is playing a music file via http/https.
        *   ``'LINE_IN'`` -- speaker is playing music from line-in.
        *   ``'TV'`` -- speaker is playing input from TV.
        *   ``'AIRPLAY'`` -- speaker is playing from AirPlay.
        *   ``'UNKNOWN'`` -- any other input.

        The strings above can be imported as ``MUSIC_SRC_LIBRARY``,
        ``MUSIC_SRC_RADIO``, etc.
        """
        for regex, source in SOURCES.items():
            if re.match(regex, uri) is not None:
                return source
        return MUSIC_SRC_UNKNOWN

    @property
    def music_source(self):
        """str: The current music source (radio, TV, line-in, etc.).

        Possible return values are the same as used in `music_source_from_uri()`.
        """
        response = self.avTransport.GetPositionInfo(
            [("InstanceID", 0), ("Channel", "Master")]
        )
        return self.music_source_from_uri(response["TrackURI"])

    def switch_to_tv(self):
        """Switch the playbar speaker's input to TV."""

        self.avTransport.SetAVTransportURI(
            [
                ("InstanceID", 0),
                ("CurrentURI", "x-sonos-htastream:{}:spdif".format(self.uid)),
                ("CurrentURIMetaData", ""),
            ]
        )

    @property
    def status_light(self):
        """bool: The white Sonos status light between the mute button and the
        volume up button on the speaker.

        True if on, otherwise False.
        """
        result = self.deviceProperties.GetLEDState()
        LEDState = result["CurrentLEDState"]  # pylint: disable=invalid-name
        return LEDState == "On"

    @status_light.setter
    def status_light(self, led_on):
        """Switch on/off the speaker's status light."""
        led_state = "On" if led_on else "Off"
        self.deviceProperties.SetLEDState(
            [
                ("DesiredLEDState", led_state),
            ]
        )

    @property
    def buttons_enabled(self):
        """bool: Whether the control buttons on the device are enabled.

        `True` if the control buttons are enabled, `False` if disabled.

        This property can only be set on visible speakers, and will enable
        or disable the buttons for all speakers in any bonded set (e.g., a
        stereo pair). Attempting to set it on invisible speakers
        (e.g., the RH speaker of a stereo pair) will raise a
        `SoCoNotVisibleException`.
        """
        lock_state = self.deviceProperties.GetButtonLockState()[
            "CurrentButtonLockState"
        ]
        return lock_state == "Off"

    @buttons_enabled.setter
    def buttons_enabled(self, enabled):
        """Enable or disable the device's control buttons.

        Args:
            bool: True to enable the buttons, False to disable.

        Raises:
            SoCoNotVisibleException: If the speaker is not visible.
        """
        if not self.is_visible:
            raise SoCoNotVisibleException
        lock_state = "Off" if enabled else "On"
        self.deviceProperties.SetButtonLockState(
            [
                ("DesiredButtonLockState", lock_state),
            ]
        )

    def get_current_track_info(self):
        """Get information about the currently playing track.

        Returns:
            dict: A dictionary containing information about the currently
            playing track: playlist_position, duration, title, artist, album,
            position and an album_art link.

        If we're unable to return data for a field, we'll return an empty
        string. This can happen for all kinds of reasons so be sure to check
        values. For example, a track may not have complete metadata and be
        missing an album name. In this case track['album'] will be an empty
        string.

        .. note:: Calling this method on a slave in a group will not
            return the track the group is playing, but the last track
            this speaker was playing.

        """
        response = self.avTransport.GetPositionInfo(
            [("InstanceID", 0), ("Channel", "Master")]
        )

        track = {
            "title": "",
            "artist": "",
            "album": "",
            "album_art": "",
            "position": "",
        }
        track["playlist_position"] = response["Track"]
        track["duration"] = response["TrackDuration"]
        track["uri"] = response["TrackURI"]
        track["position"] = response["RelTime"]

        metadata = response["TrackMetaData"]
        # Store the entire Metadata entry in the track, this can then be
        # used if needed by the client to restart a given URI
        track["metadata"] = metadata
        # Duration seems to be '0:00:00' when listening to radio
        if metadata != "" and track["duration"] == "0:00:00":
            metadata = XML.fromstring(really_utf8(metadata))
            # Try parse trackinfo
            trackinfo = (
                metadata.findtext(
                    ".//{urn:schemas-rinconnetworks-com:" "metadata-1-0/}streamContent"
                )
                or ""
            )
            index = trackinfo.find(" - ")

            if index > -1:
                track["artist"] = trackinfo[:index]
                track["title"] = trackinfo[index + 3 :]
            else:
                # Might find some kind of title anyway in metadata
                track["title"] = metadata.findtext(
                    ".//{http://purl.org/dc/" "elements/1.1/}title"
                )
                if not track["title"]:
                    track["title"] = trackinfo

        # If the speaker is playing from the line-in source, querying for track
        # metadata will return "NOT_IMPLEMENTED".
        elif metadata not in ("", "NOT_IMPLEMENTED", None):
            # Track metadata is returned in DIDL-Lite format
            metadata = XML.fromstring(really_utf8(metadata))
            md_title = metadata.findtext(".//{http://purl.org/dc/elements/1.1/}title")
            md_artist = metadata.findtext(
                ".//{http://purl.org/dc/elements/1.1/}creator"
            )
            md_album = metadata.findtext(
                ".//{urn:schemas-upnp-org:metadata-1-0/upnp/}album"
            )

            track["title"] = ""
            if md_title:
                track["title"] = md_title
            track["artist"] = ""
            if md_artist:
                track["artist"] = md_artist
            track["album"] = ""
            if md_album:
                track["album"] = md_album

            album_art_url = metadata.findtext(
                ".//{urn:schemas-upnp-org:metadata-1-0/upnp/}albumArtURI"
            )
            if album_art_url is not None:
                track["album_art"] = self.music_library.build_album_art_full_uri(
                    album_art_url
                )

        return track

    def get_speaker_info(self, refresh=False, timeout=None):
        """Get information about the Sonos speaker.

        Arguments:
            refresh(bool): Refresh the speaker info cache.
            timeout: How long to wait for the server to send
                data before giving up, as a float, or a
                ``(connect timeout, read timeout)`` tuple
                e.g. (3, 5). Default is no timeout.

        Returns:
            dict: Information about the Sonos speaker, such as the UID,
            MAC Address, and Zone Name.
        """
        if self.speaker_info and refresh is False:
            return self.speaker_info
        else:
            response = requests.get(
                "http://" + self.ip_address + ":1400/xml/device_description.xml",
                timeout=timeout,
            )
            dom = XML.fromstring(response.content)

        device = dom.find("{urn:schemas-upnp-org:device-1-0}device")
        if device is not None:
            self.speaker_info["zone_name"] = device.findtext(
                "{urn:schemas-upnp-org:device-1-0}roomName"
            )

            # no zone icon in device_description.xml -> player icon
            self.speaker_info["player_icon"] = device.findtext(
                "{urn:schemas-upnp-org:device-1-0}iconList/"
                "{urn:schemas-upnp-org:device-1-0}icon/"
                "{urn:schemas-upnp-org:device-1-0}url"
            )

            self.speaker_info["uid"] = self.uid
            self.speaker_info["serial_number"] = device.findtext(
                "{urn:schemas-upnp-org:device-1-0}serialNum"
            )
            self.speaker_info["software_version"] = device.findtext(
                "{urn:schemas-upnp-org:device-1-0}softwareVersion"
            )
            self.speaker_info["hardware_version"] = device.findtext(
                "{urn:schemas-upnp-org:device-1-0}hardwareVersion"
            )
            self.speaker_info["model_number"] = device.findtext(
                "{urn:schemas-upnp-org:device-1-0}modelNumber"
            )
            self.speaker_info["model_name"] = device.findtext(
                "{urn:schemas-upnp-org:device-1-0}modelName"
            )
            self.speaker_info["display_version"] = device.findtext(
                "{urn:schemas-upnp-org:device-1-0}displayVersion"
            )

            # no mac address - extract from serial number
            mac = self.speaker_info["serial_number"].split(":")[0]
            self.speaker_info["mac_address"] = mac

            return self.speaker_info
        return None

    def get_current_transport_info(self):
        """Get the current playback state.

        Returns:
            dict: The following information about the
            speaker's playing state:

            *   current_transport_state (``PLAYING``, ``TRANSITIONING``,
                ``PAUSED_PLAYBACK``, ``STOPPED``)
            *   current_transport_status (OK, ?)
            *   current_speed(1, ?)

        This allows us to know if speaker is playing or not. Don't know other
        states of CurrentTransportStatus and CurrentSpeed.
        """
        response = self.avTransport.GetTransportInfo(
            [
                ("InstanceID", 0),
            ]
        )

        playstate = {
            "current_transport_status": "",
            "current_transport_state": "",
            "current_transport_speed": "",
        }

        playstate["current_transport_state"] = response["CurrentTransportState"]
        playstate["current_transport_status"] = response["CurrentTransportStatus"]
        playstate["current_transport_speed"] = response["CurrentSpeed"]

        return playstate

    @property
    @only_on_master
    def available_actions(self):
        """The transport actions that are currently available on the
        speaker.

        :returns: list: A list of strings representing the available actions, such as
                    ['Set', 'Stop', 'Play'].

        Possible list items are: 'Set', 'Stop', 'Pause', 'Play',
        'Next', 'Previous', 'SeekTime', 'SeekTrackNr'.
        """
        result = self.avTransport.GetCurrentTransportActions([("InstanceID", 0)])
        actions = result["Actions"]
        # The actions might look like 'X_DLNA_SeekTime', but we only want the
        # last part
        return [action.split("_")[-1] for action in actions.split(", ")]

    def get_queue(self, start=0, max_items=100, full_album_art_uri=False):
        """Get information about the queue.

        :param start: Starting number of returned matches
        :param max_items: Maximum number of returned matches
        :param full_album_art_uri: If the album art URI should include the
            IP address
        :returns: A :py:class:`~.soco.data_structures.Queue` object

        This method is heavily based on Sam Soffes (aka soffes) ruby
        implementation
        """
        queue = []
        response = self.contentDirectory.Browse(
            [
                ("ObjectID", "Q:0"),
                ("BrowseFlag", "BrowseDirectChildren"),
                ("Filter", "*"),
                ("StartingIndex", start),
                ("RequestedCount", max_items),
                ("SortCriteria", ""),
            ]
        )
        result = response["Result"]

        metadata = {}
        for tag in ["NumberReturned", "TotalMatches", "UpdateID"]:
            metadata[camel_to_underscore(tag)] = int(response[tag])

        # I'm not sure this necessary (any more). Even with an empty queue,
        # there is still a result object. This shoud be investigated.
        if not result:
            # pylint: disable=star-args
            return Queue(queue, **metadata)

        items = from_didl_string(result)
        for item in items:
            # Check if the album art URI should be fully qualified
            if full_album_art_uri:
                self.music_library._update_album_art_to_full_uri(item)
            queue.append(item)

        # pylint: disable=star-args
        return Queue(queue, **metadata)

    @property
    def queue_size(self):
        """int: Size of the queue."""
        response = self.contentDirectory.Browse(
            [
                ("ObjectID", "Q:0"),
                ("BrowseFlag", "BrowseMetadata"),
                ("Filter", "*"),
                ("StartingIndex", 0),
                ("RequestedCount", 1),
                ("SortCriteria", ""),
            ]
        )
        dom = XML.fromstring(really_utf8(response["Result"]))

        queue_size = None
        container = dom.find("{urn:schemas-upnp-org:metadata-1-0/DIDL-Lite/}container")
        if container is not None:
            child_count = container.get("childCount")
            if child_count is not None:
                queue_size = int(child_count)

        return queue_size

    def get_sonos_playlists(self, *args, **kwargs):
        """Convenience method for calling
        ``soco.music_library.get_music_library_information('sonos_playlists')``

        Refer to the docstring for that method: `get_music_library_information`

        """
        args = tuple(["sonos_playlists"] + list(args))
        return self.music_library.get_music_library_information(*args, **kwargs)

    @only_on_master
    def add_uri_to_queue(self, uri, position=0, as_next=False):
        """Add the URI to the queue.

        For arguments and return value see `add_to_queue`.
        """
        # FIXME: The res.protocol_info should probably represent the mime type
        # etc of the uri. But this seems OK.
        res = [DidlResource(uri=uri, protocol_info="x-rincon-playlist:*:*:*")]
        item = DidlObject(resources=res, title="", parent_id="", item_id="")
        return self.add_to_queue(item, position, as_next)

    @only_on_master
    def add_to_queue(self, queueable_item, position=0, as_next=False):
        """Add a queueable item to the queue.

        Args:
            queueable_item (DidlObject or MusicServiceItem): The item to be
                added to the queue
            position (int): The index (1-based) at which the URI should be
                added. Default is 0 (add URI at the end of the queue).
            as_next (bool): Whether this URI should be played as the next
                track in shuffle mode. This only works if ``play_mode=SHUFFLE``.

        Returns:
            int: The index of the new item in the queue.
        """
        metadata = to_didl_string(queueable_item)
        response = self.avTransport.AddURIToQueue(
            [
                ("InstanceID", 0),
                ("EnqueuedURI", queueable_item.resources[0].uri),
                ("EnqueuedURIMetaData", metadata),
                ("DesiredFirstTrackNumberEnqueued", position),
                ("EnqueueAsNext", int(as_next)),
            ]
        )
        qnumber = response["FirstTrackNumberEnqueued"]
        return int(qnumber)

    def add_multiple_to_queue(self, items, container=None):
        """Add a sequence of items to the queue.

        Args:
            items (list): A sequence of items to the be added to the queue
            container (DidlObject, optional): A container object which
                includes the items.
        """
        if container is not None:
            container_uri = container.resources[0].uri
            container_metadata = to_didl_string(container)
        else:
            container_uri = ""  # Sonos seems to accept this as well
            container_metadata = ""  # pylint: disable=redefined-variable-type

        chunk_size = 16  # With each request, we can only add 16 items
        item_list = list(items)  # List for slicing
        for index in range(0, len(item_list), chunk_size):
            chunk = item_list[index : index + chunk_size]
            uris = " ".join([item.resources[0].uri for item in chunk])
            uri_metadata = " ".join([to_didl_string(item) for item in chunk])
            self.avTransport.AddMultipleURIsToQueue(
                [
                    ("InstanceID", 0),
                    ("UpdateID", 0),
                    ("NumberOfURIs", len(chunk)),
                    ("EnqueuedURIs", uris),
                    ("EnqueuedURIsMetaData", uri_metadata),
                    ("ContainerURI", container_uri),
                    ("ContainerMetaData", container_metadata),
                    ("DesiredFirstTrackNumberEnqueued", 0),
                    ("EnqueueAsNext", 0),
                ]
            )

    @only_on_master
    def remove_from_queue(self, index):
        """Remove a track from the queue by index. The index number is
        required as an argument, where the first index is 0.

        Args:
            index (int): The (0-based) index of the track to remove
        """
        # TODO: what do these parameters actually do?
        updid = "0"
        objid = "Q:0/" + str(index + 1)
        self.avTransport.RemoveTrackFromQueue(
            [
                ("InstanceID", 0),
                ("ObjectID", objid),
                ("UpdateID", updid),
            ]
        )

    @only_on_master
    def clear_queue(self):
        """Remove all tracks from the queue."""
        self.avTransport.RemoveAllTracksFromQueue(
            [
                ("InstanceID", 0),
            ]
        )

    @deprecated("0.13", "soco.music_library.get_favorite_radio_shows", "0.15", True)
    def get_favorite_radio_shows(self, start=0, max_items=100):
        """Get favorite radio shows from Sonos' Radio app.

        Returns:
            dict: A dictionary containing the total number of favorites, the
            number of favorites returned, and the actual list of favorite radio
            shows, represented as a dictionary with ``'title'`` and ``'uri'``
            keys.

        Depending on what you're building, you'll want to check to see if the
        total number of favorites is greater than the amount you
        requested (``max_items``), if it is, use ``start`` to page through and
        get the entire list of favorites.
        """
        message = (
            "The output type of this method will probably change in "
            "the future to use SoCo data structures"
        )
        warnings.warn(message, stacklevel=2)
        return self.__get_favorites(RADIO_SHOWS, start, max_items)

    @deprecated("0.13", "soco.music_library.get_favorite_radio_stations", "0.15", True)
    def get_favorite_radio_stations(self, start=0, max_items=100):
        """Get favorite radio stations from Sonos' Radio app.

        See :meth:`get_favorite_radio_shows` for return type and remarks.
        """
        message = (
            "The output type of this method will probably change in "
            "the future to use SoCo data structures"
        )
        warnings.warn(message, stacklevel=2)
        return self.__get_favorites(RADIO_STATIONS, start, max_items)

    @deprecated("0.13", "soco.music_library.get_sonos_favorites", "0.15", True)
    def get_sonos_favorites(self, start=0, max_items=100):
        """Get Sonos favorites.

        See :meth:`get_favorite_radio_shows` for return type and remarks.
        """
        message = (
            "The output type of this method will probably change in "
            "the future to use SoCo data structures"
        )
        warnings.warn(message, stacklevel=2)
        return self.__get_favorites(SONOS_FAVORITES, start, max_items)

    def __get_favorites(self, favorite_type, start=0, max_items=100):
        """Helper method for `get_favorite_radio_*` methods.

        Args:
            favorite_type (str): Specify either `RADIO_STATIONS` or
                `RADIO_SHOWS`.
            start (int): Which number to start the retrieval from. Used for
                paging.
            max_items (int): The total number of results to return.

        """
        if favorite_type not in (RADIO_SHOWS, RADIO_STATIONS):
            favorite_type = SONOS_FAVORITES

        response = self.contentDirectory.Browse(
            [
                (
                    "ObjectID",
                    "FV:2"
                    if favorite_type is SONOS_FAVORITES
                    else "R:0/{}".format(favorite_type),
                ),
                ("BrowseFlag", "BrowseDirectChildren"),
                ("Filter", "*"),
                ("StartingIndex", start),
                ("RequestedCount", max_items),
                ("SortCriteria", ""),
            ]
        )
        result = {}
        favorites = []
        results_xml = response["Result"]

        if results_xml != "":
            # Favorites are returned in DIDL-Lite format
            metadata = XML.fromstring(really_utf8(results_xml))

            for item in metadata.findall(
                "{urn:schemas-upnp-org:metadata-1-0/DIDL-Lite/}container"
                if favorite_type == RADIO_SHOWS
                else "{urn:schemas-upnp-org:metadata-1-0/DIDL-Lite/}item"
            ):
                favorite = {}
                favorite["title"] = item.findtext(
                    "{http://purl.org/dc/elements/1.1/}title"
                )
                favorite["uri"] = item.findtext(
                    "{urn:schemas-upnp-org:metadata-1-0/DIDL-Lite/}res"
                )
                if favorite_type == SONOS_FAVORITES:
                    favorite["meta"] = item.findtext(
                        "{urn:schemas-rinconnetworks-com:metadata-1-0/}resMD"
                    )
                favorites.append(favorite)

        result["total"] = response["TotalMatches"]
        result["returned"] = len(favorites)
        result["favorites"] = favorites

        return result

    def create_sonos_playlist(self, title):
        """Create a new empty Sonos playlist.

        Args:
            title: Name of the playlist

        :rtype: :py:class:`~.soco.data_structures.DidlPlaylistContainer`
        """
        response = self.avTransport.CreateSavedQueue(
            [
                ("InstanceID", 0),
                ("Title", title),
                ("EnqueuedURI", ""),
                ("EnqueuedURIMetaData", ""),
            ]
        )

        item_id = response["AssignedObjectID"]
        obj_id = item_id.split(":", 2)[1]
        uri = "file:///jffs/settings/savedqueues.rsq#{}".format(obj_id)

        res = [DidlResource(uri=uri, protocol_info="x-rincon-playlist:*:*:*")]
        return DidlPlaylistContainer(
            resources=res, title=title, parent_id="SQ:", item_id=item_id
        )

    @only_on_master
    # pylint: disable=invalid-name
    def create_sonos_playlist_from_queue(self, title):
        """Create a new Sonos playlist from the current queue.

        Args:
            title: Name of the playlist

        :rtype: :py:class:`~.soco.data_structures.DidlPlaylistContainer`
        """
        # Note: probably same as Queue service method SaveAsSonosPlaylist
        # but this has not been tested.  This method is what the
        # controller uses.
        response = self.avTransport.SaveQueue(
            [("InstanceID", 0), ("Title", title), ("ObjectID", "")]
        )
        item_id = response["AssignedObjectID"]
        obj_id = item_id.split(":", 2)[1]
        uri = "file:///jffs/settings/savedqueues.rsq#{}".format(obj_id)
        res = [DidlResource(uri=uri, protocol_info="x-rincon-playlist:*:*:*")]
        return DidlPlaylistContainer(
            resources=res, title=title, parent_id="SQ:", item_id=item_id
        )

    @only_on_master
    def remove_sonos_playlist(self, sonos_playlist):
        """Remove a Sonos playlist.

        Args:
            sonos_playlist (DidlPlaylistContainer): Sonos playlist to remove
                or the item_id (str).

        Returns:
            bool: True if succesful, False otherwise

        Raises:
            SoCoUPnPException: If sonos_playlist does not point to a valid
                object.

        """
        object_id = getattr(sonos_playlist, "item_id", sonos_playlist)
        return self.contentDirectory.DestroyObject([("ObjectID", object_id)])

    def add_item_to_sonos_playlist(self, queueable_item, sonos_playlist):
        """Adds a queueable item to a Sonos' playlist.

        Args:
            queueable_item (DidlObject): the item to add to the Sonos' playlist
            sonos_playlist (DidlPlaylistContainer): the Sonos' playlist to
                which the item should be added
        """
        # Get the update_id for the playlist
        response, _ = self.music_library._music_lib_search(sonos_playlist.item_id, 0, 1)
        update_id = response["UpdateID"]

        # Form the metadata for queueable_item
        metadata = to_didl_string(queueable_item)

        # Make the request
        self.avTransport.AddURIToSavedQueue(
            [
                ("InstanceID", 0),
                ("UpdateID", update_id),
                ("ObjectID", sonos_playlist.item_id),
                ("EnqueuedURI", queueable_item.resources[0].uri),
                ("EnqueuedURIMetaData", metadata),
                # 2 ** 32 - 1 = 4294967295, this field has always this value. Most
                # likely, playlist positions are represented as a 32 bit uint and
                # this is therefore the largest index possible. Asking to add at
                # this index therefore probably amounts to adding it "at the end"
                ("AddAtIndex", 4294967295),
            ]
        )

    @only_on_master
    def set_sleep_timer(self, sleep_time_seconds):
        """Sets the sleep timer.

        Args:
            sleep_time_seconds (int or NoneType): How long to wait before
                turning off speaker in seconds, None to cancel a sleep timer.
                Maximum value of 86399

        Raises:
            SoCoException: Upon errors interacting with Sonos controller
            ValueError: Argument/Syntax errors

        """
        # Note: A value of None for sleep_time_seconds is valid, and needs to
        # be preserved distinctly separate from 0. 0 means go to sleep now,
        # which will immediately start the sound tappering, and could be a
        # useful feature, while None means cancel the current timer
        try:
            if sleep_time_seconds is None:
                sleep_time = ""
            else:
                sleep_time = format(datetime.timedelta(seconds=int(sleep_time_seconds)))
            self.avTransport.ConfigureSleepTimer(
                [
                    ("InstanceID", 0),
                    ("NewSleepTimerDuration", sleep_time),
                ]
            )
        except SoCoUPnPException as err:
            if "Error 402 received" in str(err):
                raise ValueError(
                    "invalid sleep_time_seconds, must be integer \
                    value between 0 and 86399 inclusive or None"
                ) from err
            raise
        except ValueError as error:
            raise ValueError(
                "invalid sleep_time_seconds, must be integer \
                value between 0 and 86399 inclusive or None"
            ) from error

    @only_on_master
    def get_sleep_timer(self):
        """Retrieves remaining sleep time, if any

        Returns:
            int or NoneType: Number of seconds left in timer. If there is no
                sleep timer currently set it will return None.
        """
        resp = self.avTransport.GetRemainingSleepTimerDuration(
            [
                ("InstanceID", 0),
            ]
        )
        if resp["RemainingSleepTimerDuration"]:
            times = resp["RemainingSleepTimerDuration"].split(":")
            return int(times[0]) * 3600 + int(times[1]) * 60 + int(times[2])
        else:
            return None

    @only_on_master
    def reorder_sonos_playlist(self, sonos_playlist, tracks, new_pos, update_id=0):
        """Reorder and/or Remove tracks in a Sonos playlist.

        The underlying call is quite complex as it can both move a track
        within the list or delete a track from the playlist.  All of this
        depends on what tracks and new_pos specify.

        If a list is specified for tracks, then a list must be used for
        new_pos. Each list element is a discrete modification and the next
        list operation must anticipate the new state of the playlist.

        If a comma formatted string to tracks is specified, then use
        a similiar string to specify new_pos. Those operations should be
        ordered from the end of the list to the beginning

        See the helper methods
        :py:meth:`clear_sonos_playlist`, :py:meth:`move_in_sonos_playlist`,
        :py:meth:`remove_from_sonos_playlist` for simplified usage.

        update_id - If you have a series of operations, tracking the update_id
        and setting it, will save a lookup operation.

        Examples:
          To reorder the first two tracks::

            # sonos_playlist specified by the DidlPlaylistContainer object
            sonos_playlist = device.get_sonos_playlists()[0]
            device.reorder_sonos_playlist(sonos_playlist,
                                          tracks=[0, ], new_pos=[1, ])
            # OR specified by the item_id
            device.reorder_sonos_playlist('SQ:0', tracks=[0, ], new_pos=[1, ])

          To delete the second track::

            # tracks/new_pos are a list of int
            device.reorder_sonos_playlist(sonos_playlist,
                                          tracks=[1, ], new_pos=[None, ])
            # OR tracks/new_pos are a list of int-like
            device.reorder_sonos_playlist(sonos_playlist,
                                          tracks=['1', ], new_pos=['', ])
            # OR tracks/new_pos are strings - no transform is done
            device.reorder_sonos_playlist(sonos_playlist, tracks='1',
                                          new_pos='')

          To reverse the order of a playlist with 4 items::

            device.reorder_sonos_playlist(sonos_playlist, tracks='3,2,1,0',
                                          new_pos='0,1,2,3')

        Args:
            sonos_playlist
                (:py:class:`~.soco.data_structures.DidlPlaylistContainer`): The
                Sonos playlist object or the item_id (str) of the Sonos
                playlist.
            tracks: (list): list of track indices(int) to reorder. May also be
                a list of int like things. i.e. ``['0', '1',]`` OR it may be a
                str of comma separated int like things. ``"0,1"``.  Tracks are
                **0**-based. Meaning the first track is track 0, just like
                indexing into a Python list.
            new_pos (list): list of new positions (int|None)
                corresponding to track_list. MUST be the same type as
                ``tracks``. **0**-based, see tracks above. ``None`` is the
                indicator to remove the track. If using a list of strings,
                then a remove is indicated by an empty string.
            update_id (int): operation id (default: 0) If set to 0, a lookup
                is done to find the correct value.

        Returns:
            dict: Which contains 3 elements: change, length and update_id.
            Change in size between original playlist and the resulting
            playlist, the length of resulting playlist, and the new
            update_id.

        Raises:
            SoCoUPnPException: If playlist does not exist or if your tracks
                and/or new_pos arguments are invalid.
        """
        # allow either a string 'SQ:10' or an object with item_id attribute.
        object_id = getattr(sonos_playlist, "item_id", sonos_playlist)

        if isinstance(tracks, str):
            track_list = [
                tracks,
            ]
            position_list = [
                new_pos,
            ]
        elif isinstance(tracks, int):
            track_list = [
                tracks,
            ]
            if new_pos is None:
                new_pos = ""
            position_list = [
                new_pos,
            ]
        else:
            track_list = [str(x) for x in tracks]
            position_list = [str(x) if x is not None else "" for x in new_pos]
        # track_list = ','.join(track_list)
        # position_list = ','.join(position_list)
        if update_id == 0:  # retrieve the update id for the object
            response, _ = self.music_library._music_lib_search(object_id, 0, 1)
            update_id = response["UpdateID"]
        change = 0

        for track, position in zip(track_list, position_list):
            if track == position:  # there is no move, a no-op
                continue
            response = self.avTransport.ReorderTracksInSavedQueue(
                [
                    ("InstanceID", 0),
                    ("ObjectID", object_id),
                    ("UpdateID", update_id),
                    ("TrackList", track),
                    ("NewPositionList", position),
                ]
            )
            change += int(response["QueueLengthChange"])
            update_id = int(response["NewUpdateID"])
        length = int(response["NewQueueLength"])
        response = {"change": change, "update_id": update_id, "length": length}
        return response

    @only_on_master
    def clear_sonos_playlist(self, sonos_playlist, update_id=0):
        """Clear all tracks from a Sonos playlist.
        This is a convenience method for :py:meth:`reorder_sonos_playlist`.

        Example::

            device.clear_sonos_playlist(sonos_playlist)

        Args:
            sonos_playlist
                (:py:class:`~.soco.data_structures.DidlPlaylistContainer`):
                Sonos playlist object or the item_id (str) of the Sonos
                playlist.
            update_id (int): Optional update counter for the object. If left
                at the default of 0, it will be looked up.

        Returns:
            dict: See :py:meth:`reorder_sonos_playlist`

        Raises:
            ValueError: If sonos_playlist specified by string and is not found.
            SoCoUPnPException: See :py:meth:`reorder_sonos_playlist`
        """
        if not isinstance(sonos_playlist, DidlPlaylistContainer):
            sonos_playlist = self.get_sonos_playlist_by_attr("item_id", sonos_playlist)
        count = self.music_library.browse(ml_item=sonos_playlist).total_matches
        tracks = ",".join([str(x) for x in range(count)])
        if tracks:
            return self.reorder_sonos_playlist(
                sonos_playlist, tracks=tracks, new_pos="", update_id=update_id
            )
        else:
            return {"change": 0, "update_id": update_id, "length": count}

    @only_on_master
    def move_in_sonos_playlist(self, sonos_playlist, track, new_pos, update_id=0):
        """Move a track to a new position within a Sonos Playlist.
        This is a convenience method for :py:meth:`reorder_sonos_playlist`.

        Example::

            device.move_in_sonos_playlist(sonos_playlist, track=0, new_pos=1)

        Args:
            sonos_playlist
                (:py:class:`~.soco.data_structures.DidlPlaylistContainer`):
                Sonos playlist object or the item_id (str) of the Sonos
                playlist.
            track (int): **0**-based position of the track to move. The first
                track is track 0, just like indexing into a Python list.
            new_pos (int): **0**-based location to move the track.
            update_id (int): Optional update counter for the object. If left
                at the default of 0, it will be looked up.

        Returns:
            dict: See :py:meth:`reorder_sonos_playlist`

        Raises:
            SoCoUPnPException: See :py:meth:`reorder_sonos_playlist`
        """
        return self.reorder_sonos_playlist(
            sonos_playlist, int(track), int(new_pos), update_id
        )

    @only_on_master
    def remove_from_sonos_playlist(self, sonos_playlist, track, update_id=0):
        """Remove a track from a Sonos Playlist.
        This is a convenience method for :py:meth:`reorder_sonos_playlist`.

        Example::

            device.remove_from_sonos_playlist(sonos_playlist, track=0)

        Args:
            sonos_playlist
                (:py:class:`~.soco.data_structures.DidlPlaylistContainer`):
                Sonos playlist object or the item_id (str) of the Sonos
                playlist.
            track (int): *0**-based position of the track to move. The first
                track is track 0, just like indexing into a Python list.
            update_id (int): Optional update counter for the object. If left
                at the default of 0, it will be looked up.

        Returns:
            dict: See :py:meth:`reorder_sonos_playlist`

        Raises:
            SoCoUPnPException: See :py:meth:`reorder_sonos_playlist`
        """
        return self.reorder_sonos_playlist(sonos_playlist, int(track), None, update_id)

    @only_on_master
    def get_sonos_playlist_by_attr(self, attr_name, match):
        """Return the first Sonos Playlist DidlPlaylistContainer that
        matches the attribute specified.

        Args:
            attr_name (str): DidlPlaylistContainer attribute to compare. The
                most useful being: 'title' and 'item_id'.
            match (str): Value to match.

        Returns:
            (:class:`~.soco.data_structures.DidlPlaylistContainer`): The
                first matching playlist object.

        Raises:
            (AttributeError): If indicated attribute name does not exist.
            (ValueError): If a match can not be found.

        Example::

            device.get_sonos_playlist_by_attr('title', 'Foo')
            device.get_sonos_playlist_by_attr('item_id', 'SQ:3')

        """
        for sonos_playlist in self.get_sonos_playlists():
            if getattr(sonos_playlist, attr_name) == match:
                return sonos_playlist
        raise ValueError('No match on "{}" for value "{}"'.format(attr_name, match))

    def get_battery_info(self, timeout=3.0):
        """Get battery information for a Sonos speaker.

        Obtains battery information for Sonos speakers that report it. This only
        applies to Sonos Move speakers at the time of writing.

        This method may only work on Sonos 'S2' systems.

        Args:
            timeout (float, optional): The timeout to use when making the
                HTTP request.

        Returns:
            dict: A `dict` containing battery status data.

            Example return value::

                {'Health': 'GREEN',
                 'Level': 100,
                 'Temperature': 'NORMAL',
                 'PowerSource': 'SONOS_CHARGING_RING'}

        Raises:
            NotSupportedException: If the speaker does not report battery
                information.
            ConnectionError: If the HTTP connection failed, or returned an
                unsuccessful status code.
            TimeoutError: If making the HTTP connection, or reading the
                response, timed out.
        """

        # Retrieve information from the speaker's status URL
        try:
            response = requests.get(
                "http://" + self.ip_address + ":1400/status/batterystatus",
                timeout=timeout,
            )
        except (ConnectTimeout, ReadTimeout) as error:
            raise TimeoutError from error
        except RequestsConnectionError as error:
            raise ConnectionError from error

        if response.status_code != 200:
            raise ConnectionError

        # Convert the XML response and traverse to obtain the battery information
        battery_info = {}
        try:
            zp_info = xmltodict.parse(response.text)["ZPSupportInfo"]
            for info_item in zp_info["LocalBatteryStatus"]["Data"]:
                battery_info[info_item["@name"]] = info_item["#text"]
            try:
                battery_info["Level"] = int(battery_info["Level"])
            except (KeyError, ValueError):
                pass
        except (KeyError, ExpatError, TypeError) as error:
            # Battery information not supported
            raise NotSupportedException from error

        return battery_info


# definition section

RADIO_STATIONS = 0
RADIO_SHOWS = 1
SONOS_FAVORITES = 2

<<<<<<< HEAD
NS = {'dc': '{http://purl.org/dc/elements/1.1/}',
      'upnp': '{urn:schemas-upnp-org:metadata-1-0/upnp/}',
      '': '{urn:schemas-upnp-org:metadata-1-0/DIDL-Lite/}'}
# Valid play modes and their meanings as (shuffle, repeat) tuples
PLAY_MODES = {
    'NORMAL': (False, False),
    'SHUFFLE_NOREPEAT': (True, False),
    'SHUFFLE': (True, True),
    'REPEAT_ALL': (False, True),
    'SHUFFLE_REPEAT_ONE': (True, 'ONE'),
    'REPEAT_ONE': (False, 'ONE')
}
# Inverse mapping of PLAY_MODES
PLAY_MODE_BY_MEANING = {meaning: mode for mode, meaning in PLAY_MODES.items()}
=======
NS = {
    "dc": "{http://purl.org/dc/elements/1.1/}",
    "upnp": "{urn:schemas-upnp-org:metadata-1-0/upnp/}",
    "": "{urn:schemas-upnp-org:metadata-1-0/DIDL-Lite/}",
}

# Valid play modes
PLAY_MODES = (
    "NORMAL",
    "SHUFFLE_NOREPEAT",
    "SHUFFLE",
    "REPEAT_ALL",
    "SHUFFLE_REPEAT_ONE",
    "REPEAT_ONE",
)

# Music source names
MUSIC_SRC_LIBRARY = "LIBRARY"
MUSIC_SRC_RADIO = "RADIO"
MUSIC_SRC_WEB_FILE = "WEB_FILE"
MUSIC_SRC_LINE_IN = "LINE_IN"
MUSIC_SRC_TV = "TV"
MUSIC_SRC_AIRPLAY = "AIRPLAY"
MUSIC_SRC_UNKNOWN = "UNKNOWN"
MUSIC_SRC_NONE = "NONE"

# URI prefixes for music sources
SOURCES = {
    r"^$": MUSIC_SRC_NONE,
    r"^x-file-cifs:": MUSIC_SRC_LIBRARY,
    r"^x-rincon-mp3radio:": MUSIC_SRC_RADIO,
    r"^x-sonosapi-stream:": MUSIC_SRC_RADIO,
    r"^x-sonosapi-radio:": MUSIC_SRC_RADIO,
    r"^x-sonosapi-hls:": MUSIC_SRC_RADIO,
    r"^aac:": MUSIC_SRC_RADIO,
    r"^hls-radio:": MUSIC_SRC_RADIO,
    r"^https?:": MUSIC_SRC_WEB_FILE,
    r"^x-rincon-stream:": MUSIC_SRC_LINE_IN,
    r"^x-sonos-htastream:": MUSIC_SRC_TV,
    r"^x-sonos-vli:.*,airplay:": MUSIC_SRC_AIRPLAY,
}

# Soundbar product names
SOUNDBARS = ("playbase", "playbar", "beam", "sonos amp", "arc", "arc sl")

>>>>>>> f289ab8f

if config.SOCO_CLASS is None:
    config.SOCO_CLASS = SoCo<|MERGE_RESOLUTION|>--- conflicted
+++ resolved
@@ -2436,37 +2436,23 @@
 RADIO_SHOWS = 1
 SONOS_FAVORITES = 2
 
-<<<<<<< HEAD
-NS = {'dc': '{http://purl.org/dc/elements/1.1/}',
-      'upnp': '{urn:schemas-upnp-org:metadata-1-0/upnp/}',
-      '': '{urn:schemas-upnp-org:metadata-1-0/DIDL-Lite/}'}
-# Valid play modes and their meanings as (shuffle, repeat) tuples
-PLAY_MODES = {
-    'NORMAL': (False, False),
-    'SHUFFLE_NOREPEAT': (True, False),
-    'SHUFFLE': (True, True),
-    'REPEAT_ALL': (False, True),
-    'SHUFFLE_REPEAT_ONE': (True, 'ONE'),
-    'REPEAT_ONE': (False, 'ONE')
-}
-# Inverse mapping of PLAY_MODES
-PLAY_MODE_BY_MEANING = {meaning: mode for mode, meaning in PLAY_MODES.items()}
-=======
 NS = {
     "dc": "{http://purl.org/dc/elements/1.1/}",
     "upnp": "{urn:schemas-upnp-org:metadata-1-0/upnp/}",
     "": "{urn:schemas-upnp-org:metadata-1-0/DIDL-Lite/}",
 }
 
-# Valid play modes
-PLAY_MODES = (
-    "NORMAL",
-    "SHUFFLE_NOREPEAT",
-    "SHUFFLE",
-    "REPEAT_ALL",
-    "SHUFFLE_REPEAT_ONE",
-    "REPEAT_ONE",
-)
+# Valid play modes and their meanings as (shuffle, repeat) tuples
+PLAY_MODES = {
+    "NORMAL": (False, False),
+    "SHUFFLE_NOREPEAT": (True, False),
+    "SHUFFLE": (True, True),
+    "REPEAT_ALL": (False, True),
+    "SHUFFLE_REPEAT_ONE": (True, "ONE"),
+    "REPEAT_ONE": (False, "ONE"),
+}
+# Inverse mapping of PLAY_MODES
+PLAY_MODE_BY_MEANING = {meaning: mode for mode, meaning in PLAY_MODES.items()}
 
 # Music source names
 MUSIC_SRC_LIBRARY = "LIBRARY"
@@ -2497,7 +2483,5 @@
 # Soundbar product names
 SOUNDBARS = ("playbase", "playbar", "beam", "sonos amp", "arc", "arc sl")
 
->>>>>>> f289ab8f
-
 if config.SOCO_CLASS is None:
     config.SOCO_CLASS = SoCo