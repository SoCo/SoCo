--- conflicted
+++ resolved
@@ -1215,34 +1215,17 @@
     @property
     def is_playing_radio(self):
         """bool: Is the speaker playing radio?"""
-<<<<<<< HEAD
-        return self.music_source == 'RADIO'
-=======
-        response = self.avTransport.GetPositionInfo(
-            [("InstanceID", 0), ("Channel", "Master")]
-        )
-        track_uri = response["TrackURI"]
-        return re.match(r"^x-rincon-mp3radio:", track_uri) is not None
->>>>>>> 5177e543
+        return self.music_source == "RADIO"
 
     @property
     def is_playing_line_in(self):
         """bool: Is the speaker playing line-in?"""
-<<<<<<< HEAD
-        return self.music_source == 'LINE_IN'
-=======
-        response = self.avTransport.GetPositionInfo(
-            [("InstanceID", 0), ("Channel", "Master")]
-        )
-        track_uri = response["TrackURI"]
-        return re.match(r"^x-rincon-stream:", track_uri) is not None
->>>>>>> 5177e543
+        return self.music_source == "LINE_IN"
 
     @property
     def is_playing_tv(self):
         """bool: Is the playbar speaker input from TV?"""
-<<<<<<< HEAD
-        return self.music_source == 'TV'
+        return self.music_source == "TV"
 
     @property
     def music_source(self):
@@ -1262,19 +1245,13 @@
 
         """
         response = self.avTransport.GetPositionInfo(
-            [('InstanceID', 0), ('Channel', 'Master')])
-        track_uri = response['TrackURI']
+            [("InstanceID", 0), ("Channel", "Master")]
+        )
+        track_uri = response["TrackURI"]
         for regex, source in SOURCES.items():
             if re.match(regex, track_uri) is not None:
                 return source
         return "UNKNOWN"
-=======
-        response = self.avTransport.GetPositionInfo(
-            [("InstanceID", 0), ("Channel", "Master")]
-        )
-        track_uri = response["TrackURI"]
-        return re.match(r"^x-sonos-htastream:", track_uri) is not None
->>>>>>> 5177e543
 
     def switch_to_tv(self):
         """Switch the playbar speaker's input to TV."""
@@ -2277,24 +2254,8 @@
     "upnp": "{urn:schemas-upnp-org:metadata-1-0/upnp/}",
     "": "{urn:schemas-upnp-org:metadata-1-0/DIDL-Lite/}",
 }
+
 # Valid play modes
-<<<<<<< HEAD
-PLAY_MODES = ('NORMAL', 'SHUFFLE_NOREPEAT', 'SHUFFLE', 'REPEAT_ALL',
-              'SHUFFLE_REPEAT_ONE', 'REPEAT_ONE')
-# URI prefixes for music sources
-SOURCES = {r'^$': 'NONE',
-           r'^x-file-cifs:': 'LIBRARY',
-           r'^x-rincon-mp3radio:': 'RADIO',
-           r'^x-sonosapi-stream:': 'RADIO',
-           r'^x-sonosapi-radio:': 'RADIO',
-           r'^x-sonosapi-hls:': 'RADIO',
-           r'^aac:': 'RADIO',
-           r'^hls-radio:': 'RADIO',
-           r'^https?:': 'WEB_FILE',
-           r'^x-rincon-stream:': 'LINE_IN',
-           r'^x-sonos-htastream:': 'TV',
-           r'^x-sonos-vli:.*,airplay:': 'AIRPLAY'}
-=======
 PLAY_MODES = (
     "NORMAL",
     "SHUFFLE_NOREPEAT",
@@ -2303,9 +2264,26 @@
     "SHUFFLE_REPEAT_ONE",
     "REPEAT_ONE",
 )
+
+# URI prefixes for music sources
+SOURCES = {
+    r"^$": "NONE",
+    r"^x-file-cifs:": "LIBRARY",
+    r"^x-rincon-mp3radio:": "RADIO",
+    r"^x-sonosapi-stream:": "RADIO",
+    r"^x-sonosapi-radio:": "RADIO",
+    r"^x-sonosapi-hls:": "RADIO",
+    r"^aac:": "RADIO",
+    r"^hls-radio:": "RADIO",
+    r"^https?:": "WEB_FILE",
+    r"^x-rincon-stream:": "LINE_IN",
+    r"^x-sonos-htastream:": "TV",
+    r"^x-sonos-vli:.*,airplay:": "AIRPLAY",
+}
+
 # soundbar product names
 SOUNDBARS = ("playbase", "playbar", "beam", "sonos amp", "arc")
->>>>>>> 5177e543
+
 
 if config.SOCO_CLASS is None:
     config.SOCO_CLASS = SoCo