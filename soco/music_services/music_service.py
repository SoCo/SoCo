# pylint: disable=fixme

"""Sonos Music Services interface.

This module provides the MusicService class and related functionality.
"""


import logging

from urllib.parse import quote as quote_url
from urllib.parse import urlparse, parse_qs

import requests
import time
import json
from xmltodict import parse

from .. import discovery
<<<<<<< HEAD
from ..compat import parse_qs, quote_url, urlparse
from ..exceptions import MusicServiceException, MusicServiceAuthException

# from ..music_services.accounts import Account
=======
from ..exceptions import MusicServiceException
from ..music_services.accounts import Account
>>>>>>> 5602d288
from .data_structures import parse_response, MusicServiceItem
from .token_store import JsonFileTokenStore
from ..soap import SoapFault, SoapMessage
from ..utils import show_xml, prettify
from ..xml import XML

log = logging.getLogger(__name__)  # pylint: disable=C0103


# pylint: disable=too-many-instance-attributes, protected-access
class MusicServiceSoapClient:

    """A SOAP client for accessing Music Services.

    This class handles all the necessary authentication for accessing
    third party music services. You are unlikely to need to use it
    yourself.
    """

    def __init__(self, endpoint, timeout, music_service, token_store, device=None):
        """
        Args:
            endpoint (str): The SOAP endpoint. A url.
            timeout (int): Timeout the connection after this number of
                seconds.
            music_service (`MusicService`): The MusicService object to which
                this client belongs.
            token_store (`TokenStoreBase`): An token store instance.
            device (SoCo): (Optional) If provided this device will be used for the
                communication, if not the device returned by `discovery.any_soco` will be
                used
        """

        self.endpoint = endpoint
        self.timeout = timeout
        self.music_service = music_service
        self.token_store = token_store
        self.namespace = "http://www.sonos.com/Services/1.1"

        self._cached_soap_header = None

        # Spotify uses gzip. Others may do so as well. Unzipping is handled
        # for us by the requests library. Google Play seems to be very fussy
        #  about the user-agent string. The firmware release number (after
        # 'Sonos/') has to be '26' for some reason to get Google Play to
        # work. Although we have access to a real SONOS user agent
        # string (one is returned, eg, in the SERVER header of discovery
        # packets and looks like this: Linux UPnP/1.0 Sonos/29.5-91030 (
        # ZPS3)) it is a bit too much trouble here to access it, and Google
        # Play does not like it anyway.

        self.http_headers = {
            "Accept-Encoding": "gzip, deflate",
            "User-Agent": (
                "Linux UPnP/1.0 Sonos/29.3-87071 (ICRU_iPhone7,1); "
                "iOS/Version 8.2 (Build 12D508)"
            )
            # "Linux UPnP/1.0 Sonos/26.99-12345",
        }
        self._device = device or discovery.any_soco()
        self._device_id = self._device.systemProperties.GetString(
            [("VariableName", "R_TrialZPSerial")]
        )["StringValue"]
        self._household_id = self._device.deviceProperties.GetHouseholdID()[
            "CurrentHouseholdID"
        ]

    def get_soap_header(self):
        """Generate the SOAP authentication header for the related service.

        This header contains all the necessary authentication details.

        Returns:
            str: A string representation of the XML content of the SOAP
                header.
        """

        # According to the SONOS SMAPI, this header must be sent with all
        # SOAP requests. Building this is an expensive operation (though
        # occasionally necessary), so f we have a cached value, return it
        if self._cached_soap_header is not None:
            return self._cached_soap_header
        music_service = self.music_service
        credentials_header = XML.Element("credentials", {"xmlns": self.namespace})
        device_id = XML.SubElement(credentials_header, "deviceId")
        device_id.text = self._device_id
        device_provider = XML.SubElement(credentials_header, "deviceProvider")
        device_provider.text = "Sonos"

        if music_service.auth_type in ("DeviceLink", "AppLink"):
            # Add context
            context = XML.Element("context")
            # Add timezone offset e.g. "+01:00"
            timezone = XML.SubElement(context, "timezone")
            offset = (
                time.timezone if (time.localtime().tm_isdst == 0) else time.altzone
            ) * -1
            hours, minutes = offset / 3600, (offset % 3600) / 60
            timezone.text = "+01:00"  # "{:0=+3.0f}:{:0>2.0f}".format(hours, minutes)
            credentials_header.append(context)

            login_token = XML.Element("loginToken")
            # If no existing authentication are known, we do not add 'token' and 'key'
            # elements and the only operation the service can perform is to authenticate.
            if self.token_store.has_token(
                self.music_service.service_id, self._device.household_id
            ):
                # Fill in from saved tokens
                token_pair = self.token_store.load_token_pair(
                    self.music_service.service_id, self._device.household_id
                )
                token = XML.SubElement(login_token, "token")
                key = XML.SubElement(login_token, "key")
                token.text = token_pair[0]
                key.text = token_pair[1]

            household_id = XML.SubElement(login_token, "householdId")
            household_id.text = self._household_id
            credentials_header.append(login_token)

        # TODO Implement UserID with user provided account, since we can't get the
        # accounts from the device anymore

        # Anonymous auth. No need for anything further.
        self._cached_soap_header = XML.tostring(
            credentials_header, encoding="utf-8"
        ).decode(encoding="utf-8")
        return self._cached_soap_header

    def call(self, method, args=None):
        """Call a method on the server.

        Args:
            method (str): The name of the method to call.
            args (List[Tuple[str, str]] or None): A list of (parameter,
                value) pairs representing the parameters of the method.
                Defaults to `None`.

        Returns:
            ~collections.OrderedDict: An OrderedDict representing the response.

        Raises:
            `MusicServiceException`: containing details of the error
                returned by the music service.
        """
        print(method, args)
        print(prettify(self.get_soap_header()))
        message = SoapMessage(
            endpoint=self.endpoint,
            method=method,
            parameters=[] if args is None else args,
            http_headers=self.http_headers,
<<<<<<< HEAD
            soap_action="http://www.sonos.com/Services/1.1#{0}".format(method),
=======
            soap_action="http://www.sonos.com/Services/1" ".1#{}".format(method),
>>>>>>> 5602d288
            soap_header=self.get_soap_header(),
            namespace=self.namespace,
            timeout=self.timeout,
        )

        try:
            result_elt = message.call()
        except SoapFault as exc:
            if "Client.TokenRefreshRequired" in exc.faultcode:
                log.info(
                    "Auth token for %s expired. Attempt to refresh.",
                    self.music_service.service_name,
                )
                if self.music_service.auth_type not in ("DeviceLink", "AppLink"):
                    raise MusicServiceAuthException(
                        "Token-refresh not supported for music service auth type: "
                        + self.music_service.auth_type
                    )

                # Remove any cached value for the SOAP header
                self._cached_soap_header = None

                # Extract new token and key from the error message
                # <detail xmlns:ms="http://www.sonos.com/Services/1.1">
                #   <ms:RefreshAuthTokenResult>
                #     <ms:authToken>xxxxxxx</ms:authToken>
                #     <ms:privateKey>yyyyyy</ms:privateKey>
                #   </ms:RefreshAuthTokenResult>
                # </detail>
                auth_token = exc.detail.find(
                    ".//xmlns:authToken", {"xmlns": self.namespace}
                ).text
                private_key = exc.detail.find(
                    ".//xmlns:privateKey", {"xmlns": self.namespace}
                ).text

                # Create new token pair and save it
                token_pair = (auth_token, private_key)
                self.token_store.save_token_pair(
                    self.music_service.service_id,
                    self._device.household_id,
                    token_pair,
                )

                # With the new token pair in hand, attempt a new call
                message = SoapMessage(
                    endpoint=self.endpoint,
                    method=method,
                    parameters=[] if args is None else args,
                    http_headers=self.http_headers,
<<<<<<< HEAD
                    soap_action="http://www.sonos.com/Services/1.1#{0}".format(method),
=======
                    soap_action="http://www.sonos.com/Services/1"
                    ".1#{}".format(method),
>>>>>>> 5602d288
                    soap_header=self.get_soap_header(),
                    namespace=self.namespace,
                    timeout=self.timeout,
                )
                result_elt = message.call()
            else:
                log.exception(
                    "Unhandled SOAP Fault. Code: %s. Detail: %s. String: %s",
                    exc.faultcode,
                    exc.detail,
                    exc.faultstring,
                )
                raise MusicServiceException(exc.faultstring, exc.faultcode) from exc
        except XML.ParseError:
            raise MusicServiceAuthException(
                "Got empty response to request, likely because the service is not "
                "authenticated"
            )

        # The top key in the OrderedDict will be the methodResult. Its
        # value may be None if no results were returned.
        result = list(
            parse(
                XML.tostring(result_elt),
                process_namespaces=True,
                namespaces={self.namespace: None},
            ).values()
        )[0]

        return result if result is not None else {}

    def device_or_app_link_auth_part1(self):
        """Perform part 1 of a Device or App Link authentication session

        See `MusicService.device_or_app_link_auth_part1` for details

        """
        if self.music_service.auth_type == "DeviceLink":
            log.info("Perform DeviceLink auth part 1")
            result = self.call(
                "getDeviceLinkCode", [("householdId", self._household_id)]
            )["getDeviceLinkCodeResult"]
            return result["regUrl"], result["linkCode"]
        elif self.music_service.auth_type == "AppLink":
            log.info("Perform AppLink auth part 1")
            result = self.call("getAppLink", [("householdId", self._household_id)])[
                "getAppLinkResult"
            ]
            auth_parts = result["authorizeAccount"]["deviceLink"]
            return auth_parts["regUrl"], auth_parts["linkCode"]

    def device_or_app_link_auth_part2(self, link_code):
        """Perform part 2 of a Device or App Link authentication session

        See `MusicService.device_or_app_link_auth_part2` for details

        """
        log.info("Perform DeviceLink or AppLink auth part 2")
        result = self.call(
            "getDeviceAuthToken",
            [
                ("householdId", self._household_id),
                ("linkCode", link_code),
                ("linkDeviceId", self._device_id),
            ],
        )["getDeviceAuthTokenResult"]
        token_pair = (result["authToken"], result["privateKey"])
        self.token_store.save_token_pair(
            self.music_service.service_id, self._device.household_id, token_pair
        )
        # Delete the soap header, which will force it to rebuild
        self._cached_soap_header = None


# pylint: disable=too-many-instance-attributes
class MusicService:

    """The MusicService class provides access to third party music services.

    Example:

        List all the services Sonos knows about:

        >>> from soco.music_services import MusicService
        >>> print(MusicService.get_all_music_services_names())
        ['Spotify', 'The Hype Machine', 'Saavn', 'Bandcamp',
         'Stitcher SmartRadio', 'Concert Vault',
         ...
         ]

        Or just those to which you are subscribed:

        >>> print(MusicService.get_subscribed_services_names())
        ['Spotify', 'radioPup', 'Spreaker']

        Interact with TuneIn:

        >>> tunein = MusicService('TuneIn')
        >>> print (tunein)
        <MusicService 'TuneIn' at 0x10ad84e10>

        Browse an item. By default, the root item is used. An
        :class:`~collections.OrderedDict` is returned:

        >>> from json import dumps # Used for pretty printing ordereddicts
        >>> print(dumps(tunein.get_metadata(), indent=4))
        {
            "index": "0",
            "count": "7",
            "total": "7",
            "mediaCollection": [
                {
                    "id": "featured:c100000150",
                    "title": "Blue Note on SONOS",
                    "itemType": "container",
                    "authRequired": "false",
                    "canPlay": "false",
                    "canEnumerate": "true",
                    "canCache": "true",
                    "homogeneous": "false",
                    "canAddToFavorite": "false",
                    "canScroll": "false",
                    "albumArtURI":
                    "http://cdn-albums.tunein.com/sonos/channel_legacy.png"
                },
                {
                    "id": "y1",
                    "title": "Music",
                    "itemType": "container",
                    "authRequired": "false",
                    "canPlay": "false",
                    "canEnumerate": "true",
                    "canCache": "true",
                    "homogeneous": "false",
                    "canAddToFavorite": "false",
                    "canScroll": "false",
                    "albumArtURI": "http://cdn-albums.tunein.com/sonos...
                    .png"
                },
         ...
            ]
        }


        Interact with Spotify (assuming you are subscribed):

        >>> spotify = MusicService('Spotify')

        Get some metadata about a specific track:

        >>> response =  spotify.get_media_metadata(
        ... item_id='spotify:track:6NmXV4o6bmp704aPGyTVVG')
        >>> print(dumps(response, indent=4))
        {
            "mediaMetadata": {
                "id": "spotify:track:6NmXV4o6bmp704aPGyTVVG",
                "itemType": "track",
                "title": "B\u00f8n Fra Helvete (Live)",
                "mimeType": "audio/x-spotify",
                "trackMetadata": {
                    "artistId": "spotify:artist:1s1DnVoBDfp3jxjjew8cBR",
                    "artist": "Kaizers Orchestra",
                    "albumId": "spotify:album:6K8NUknbPh5TGaKeZdDwSg",
                    "album": "Mann Mot Mann (Ep)",
                    "duration": "317",
                    "albumArtURI":
                    "http://o.scdn.co/image/7b76a5074416e83fa3f3cd...9",
                    "canPlay": "true",
                    "canSkip": "true",
                    "canAddToFavorites": "true"
                }
            }
        }
        or even a playlist:

        >>> response =  spotify.get_metadata(
        ...    item_id='spotify:user:spotify:playlist:0FQk6BADgIIYd3yTLCThjg')

        Find the available search categories, and use them:

        >>> print(spotify.available_search_categories)
        ['albums', 'tracks', 'artists']
        >>> result =  spotify.search(category='artists', term='miles')


    Note:
        Some of this code is still unstable, and in particular the data
        structures returned by methods such as `get_metadata` may change in
        future.
    """

    _music_services_data = None

    def __init__(self, service_name, token_store=None, device=None):
        """
        Args:
            service_name (str): The name of the music service, as returned by
                `get_all_music_services_names()`, eg 'Spotify', or 'TuneIn'
            token_store (`TokenStoreBase`): An token store instance. If none
                is given, it will default to an instance of the
                `JsonFileTokenStore` using the 'default' token collection.
            device (SoCo): (Optional) If provided this device will be used for the
                communication, if not the device returned by `discovery.any_soco` will be
                used

        Raises:
            `MusicServiceException`
        """

        self.service_name = service_name
        if token_store:
            self.token_store = token_store
        else:
            self.token_store = JsonFileTokenStore.from_config_file()
        # Look up the data for this service
        data = self.get_data_for_name(service_name)
        self.uri = data["Uri"]
        self.secure_uri = data["SecureUri"]
        self.capabilities = data["Capabilities"]
        self.version = data["Version"]
        self.container_type = data["ContainerType"]
        self.service_id = data["Id"]
        # Auth_type can be 'Anonymous', 'UserId, 'DeviceLink' and 'AppLink'
        self.auth_type = data["Auth"]
        self.presentation_map_uri = data.get("PresentationMapUri")
        # Certain music services doesn't have a PresentationMapUri element, but
        # delivers it instead through a manifest. Get the URI for it to prepare
        # for parsing
        self.manifest_uri = data.get("ManifestUri")
        self.manifest_data = None
        self._search_prefix_map = None
        self.service_type = data["ServiceType"]

        self.soap_client = MusicServiceSoapClient(
            endpoint=self.secure_uri,
            timeout=9,
            music_service=self,  # The default is 60
            token_store=self.token_store,
            device=device,
        )

    def __repr__(self):
        return "<{} '{}' at {}>".format(
            self.__class__.__name__, self.service_name, hex(id(self))
        )

    def __str__(self):
        return self.__repr__()

    @staticmethod
    def _get_music_services_data_xml(soco=None):
        """Fetch the music services data xml from a Sonos device.

        Args:
            soco (SoCo): a SoCo instance to query. If none is specified, a
                random device will be used. Defaults to `None`.

        Returns:
            str: a string containing the music services data xml
        """
        device = soco or discovery.any_soco()
        log.debug("Fetching music services data from %s", device)
        available_services = device.musicServices.ListAvailableServices()
        descriptor_list_xml = available_services["AvailableServiceDescriptorList"]
        log.debug("Services descriptor list: %s", descriptor_list_xml)
        return descriptor_list_xml

    @classmethod
    def _get_music_services_data(cls):
        """Parse raw account data xml into a useful python datastructure.

        Returns:
            dict: Each key is a service_type, and each value is a
            `dict` containing relevant data.
        """
        # Return from cache if we have it.
        if cls._music_services_data is not None:
            return cls._music_services_data

        result = {}
        root = XML.fromstring(cls._get_music_services_data_xml().encode("utf-8"))
        # <Services SchemaVersion="1">
        #     <Service Id="163" Name="Spreaker" Version="1.1"
        #         Uri="http://sonos.spreaker.com/sonos/service/v1"
        #         SecureUri="https://sonos.spreaker.com/sonos/service/v1"
        #         ContainerType="MService"
        #         Capabilities="513"
        #         MaxMessagingChars="0">
        #         <Policy Auth="Anonymous" PollInterval="30" />
        #         <Presentation>
        #             <Strings
        #                 Version="1"
        #                 Uri="https:...string_table.xml" />
        #             <PresentationMap Version="2"
        #                 Uri="https://...presentation_map.xml" />
        #         </Presentation>
        #     </Service>
        # ...
        # </ Services>

        # Ideally, the search path should be './/Service' to find Service
        # elements at any level, but Python 2.6 breaks with this if Service
        # is a child of the current element. Since 'Service' works here, we use
        # that instead
        services = root.findall("Service")
        for service in services:
            result_value = service.attrib.copy()
            name = service.get("Name")
            result_value["Name"] = name
            auth_element = service.find("Policy")
            auth = auth_element.attrib
            result_value.update(auth)

            # Get presentation map
            presentation_element = service.find(".//PresentationMap")
            if presentation_element is not None:
                result_value["PresentationMapUri"] = presentation_element.get("Uri")
                # FIXME these strings seems to have definitions of
                # custom search categories, check whether it is
                # implemented
                # FIXME is this right, or are we getting the same element twice?
                result_value["StringsUri"] = presentation_element.get("Uri")

            # Get manifest information if available
            manifest_element = service.find("Manifest")
            if manifest_element is not None:
                result_value["ManifestUri"] = manifest_element.get("Uri")

            result_value["ServiceID"] = service.get("Id")
            # ServiceType is used elsewhere in Sonos, eg to form tokens,
            # and get_subscribed_music_services() below. It is also the
            # 'Type' used in account_xml (see above). Its value always
            # seems to be (ID*256) + 7. Some serviceTypes are also
            # listed in available_services['AvailableServiceTypeList']
            # but this does not seem to be comprehensive
            service_type = str(int(service.get("Id")) * 256 + 7)
            result_value["ServiceType"] = service_type
            result[service_type] = result_value

        # Cache this so we don't need to do it again.
        cls._music_services_data = result
        return result

    @classmethod
    def get_all_music_services_names(cls):
        """Get a list of the names of all available music services.

        These services have not necessarily been subscribed to.

        Returns:
            list: A list of strings.
        """
        return [service["Name"] for service in cls._get_music_services_data().values()]

    # @classmethod
    # def get_subscribed_services_names(cls):
    #     """Get a list of the names of all subscribed music services.

    #     Returns:
    #         list: A list of strings.
    #     """
    #     # This is very inefficient - loops within loops within loops, and
    #     # many network requests
    #     # Optimise it?
    #     accounts_for_service = Account.get_accounts_for_service
    #     service_data = cls._get_music_services_data().values()
    #     return [
    #         service["Name"]
    #         for service in service_data
    #         if len(accounts_for_service(service["ServiceType"])) > 0
    #     ]

    @classmethod
    def get_data_for_name(cls, service_name):
        """Get the data relating to a named music service.

        Args:
            service_name (str): The name of the music service for which data
                is required.

        Returns:
            dict: Data relating to the music service.

        Raises:
            `MusicServiceException`: if the music service cannot be found.
        """
        for service in cls._get_music_services_data().values():
            if service_name == service["Name"]:
                return service
        raise MusicServiceException("Unknown music service: '%s'" % service_name)

    def _get_search_prefix_map(self):
        """Fetch and parse the service search category mapping.

        Standard Sonos search categories are 'all', 'artists', 'albums',
        'tracks', 'playlists', 'genres', 'stations', 'tags'. Not all are
        available for each music service
        """
        # TuneIn does not have a pmap. Its search keys are is search:station,
        # search:show, search:host

        # Presentation maps can also define custom categories. See eg
        # http://sonos-pmap.ws.sonos.com/hypemachine_pmap.6.xml
        # <SearchCategories>
        # ...
        #     <CustomCategory mappedId="SBLG" stringId="Blogs"/>
        # </SearchCategories>
        # Is it already cached? If so, return it
        if self._search_prefix_map is not None:
            return self._search_prefix_map
        # Not cached. Fetch and parse presentation map
        self._search_prefix_map = {}
        # Tunein is a special case. It has no pmap, but supports searching
        if self.service_name == "TuneIn":
            self._search_prefix_map = {
                "stations": "search:station",
                "shows": "search:show",
                "hosts": "search:host",
            }
            return self._search_prefix_map

        # Certain music services delivers the presentation map not in an
        # information field of its own, but in a JSON 'manifest'. Get it
        # and extract the needed values.
        if (
            self.presentation_map_uri is None
            and self.manifest_uri is not None
            and self.manifest_data is None
        ):
            manifest = requests.get(self.manifest_uri, timeout=9)
            self.manifest_data = json.loads(manifest.content)
            pmap_element = self.manifest_data.get("presentationMap")
            if pmap_element:
                self.presentation_map_uri = pmap_element.get("uri")
        if self.presentation_map_uri is None:
            # Assume not searchable?
            return self._search_prefix_map
        log.info("Fetching presentation map from %s", self.presentation_map_uri)
        pmap = requests.get(self.presentation_map_uri, timeout=9)
        pmap_root = XML.fromstring(pmap.content)
        # Search translations can appear in Category or CustomCategory elements
        categories = pmap_root.findall(".//SearchCategories/Category")
        if categories is None:
            return self._search_prefix_map
        for cat in categories:
            self._search_prefix_map[cat.get("id")] = cat.get("mappedId")
        custom_categories = pmap_root.findall(".//SearchCategories/CustomCategory")
        for cat in custom_categories:
            self._search_prefix_map[cat.get("stringId")] = cat.get("mappedId")
        return self._search_prefix_map

    @property
    def available_search_categories(self):
        """list:  The list of search categories (each a string) supported.

        May include ``'artists'``, ``'albums'``, ``'tracks'``, ``'playlists'``,
        ``'genres'``, ``'stations'``, ``'tags'``, or others depending on the
        service. Some services, such as Spotify, support ``'all'``, but do not
        advertise it.

        Any of the categories in this list may be used as a value for
        ``category`` in :meth:`search`.

        Example:

            >>> print(spotify.available_search_categories)
            ['albums', 'tracks', 'artists']
            >>> result =  spotify.search(category='artists', term='miles')


        """
        return list(self._get_search_prefix_map().keys())

    def sonos_uri_from_id(self, item_id):
        """Get a uri which can be sent for playing.

        Args:
            item_id (str): The unique id of a playable item for this music
                service, such as that returned in the metadata from
                `get_metadata`, eg ``spotify:track:2qs5ZcLByNTctJKbhAZ9JE``

        Returns:
            str: A URI of the form: ``soco://spotify%3Atrack
            %3A2qs5ZcLByNTctJKbhAZ9JE?sid=2311&sn=1`` which encodes the
            ``item_id``, and relevant data from the account for the music
            service. This URI can be sent to a Sonos device for playing,
            and the device itself will retrieve all the necessary metadata
            such as title, album etc.
        """
        # Real Sonos URIs look like this:
        # x-sonos-http:tr%3a92352286.mp3?sid=2&flags=8224&sn=4 The
        # extension (.mp3) presumably comes from the mime-type returned in a
        # MusicService.get_metadata() result (though for Spotify the mime-type
        # is audio/x-spotify, and there is no extension. See
        # http://musicpartners.sonos.com/node/464 for supported mime-types and
        # related extensions). The scheme (x-sonos-http) presumably
        # indicates how the player is to obtain the stream for playing. It
        # is not clear what the flags param is used for (perhaps bitrate,
        # or certain metadata such as canSkip?). Fortunately, none of these
        # seems to be necessary. We can leave them out, (or in the case of
        # the scheme, use 'soco' as dummy text, and the players still seem
        # to do the right thing.

        # quote_url will break if given unicode on Py2.6, and early 2.7. So
        # we need to encode.
        item_id = quote_url(item_id.encode("utf-8"))
        # Add the account info to the end as query params

        # FIXME we no longer have accounts, so for now the serial
        # numbers is assumed to be 0. Originally it was read from
        # account.serial_numbers
        # account = self.account

        result = "soco://{}?sid={}&sn={}".format(item_id, self.service_id, 0)
        return result

    @property
    def desc(self):
        """str: The Sonos descriptor to use for this service.

        The Sonos descriptor is used as the content of the <desc> tag in
        DIDL metadata, to indicate the relevant music service id.
        """
        if self.auth_type == "DeviceLink":
            # It used to be that the second part (after the second _ was the username
            desc = "SA_RINCON{service_type}_X_#Svc{service_type}-0-Token".format(
                service_type=self.service_type
            )
        else:
            # This seems to at least be the case for TuneIn
            desc = "SA_RINCON{service_type}_".format(service_type=self.service_type)
        return desc

    def device_or_app_link_auth_part1(self):
        """Perform part 1 of a device link authentication session

        Returns:
            tuple: Returns device link authentication information pair in the
            form of information: (registration_URL, link_code)

        """

        return self.soap_client.device_or_app_link_auth_part1()

    def device_or_app_link_auth_part2(self, linkcode):
        """Perform part 2 of the device link authentication session

        Args:
            linkcode (str): The link code returned in part1

        """
        return self.soap_client.device_or_app_link_auth_part2(linkcode)

    ########################################################################
    #                                                                      #
    #                           SOAP METHODS.                              #
    #                                                                      #
    ########################################################################

    #  Looking at various services, we see that the following SOAP methods
    #  are implemented, but not all in each service. Probably, the
    #  Capabilities property indicates which features are implemented, but
    #  it is not clear precisely how. Some of the more common/useful
    #  features have been wrapped into instance methods, below.
    #  See generally: http://musicpartners.sonos.com/node/81

    #    createItem(xs:string favorite)
    #    createTrialAccount(xs:string deviceId)
    #    deleteItem(xs:string favorite)
    #    getAccount()
    #    getExtendedMetadata(xs:string id)
    #    getExtendedMetadataText(xs:string id, xs:string Type)
    #    getLastUpdate()
    #    getMediaMetadata(xs:string id)
    #    getMediaURI(xs:string id)
    #    getMetadata(xs:string id, xs:int index, xs:int count,xs:boolean
    #                recursive)
    #    getScrollIndices(xs:string id)
    #    getSessionId(xs:string username, xs:string password)
    #    mergeTrialccount(xs:string deviceId)
    #    rateItem(id id, xs:integer rating)
    #    search(xs:string id, xs:string term, xs:string index, xs:int count)
    #    setPlayedSeconds(id id, xs:int seconds)

    def get_metadata(self, item="root", index=0, count=100, recursive=False):
        """Get metadata for a container or item.

        Args:
            item (str or MusicServiceItem): The container or item to browse
                given either as a MusicServiceItem instance or as a str.
                Defaults to the root item.
            index (int): The starting index. Default 0.
            count (int): The maximum number of items to return. Default 100.
            recursive (bool): Whether the browse should recurse into sub-items
                (Does not always work). Defaults to `False`.

        Returns:
            ~collections.OrderedDict: The item or container's metadata,
            or `None`.

        See also:
            The Sonos `getMetadata API
            <http://musicpartners.sonos.com/node/83>`_.

        """
        if isinstance(item, MusicServiceItem):
            item_id = item.id  # pylint: disable=no-member
        else:
            item_id = item
        response = self.soap_client.call(
            "getMetadata",
            [
                ("id", item_id),
                ("index", index),
                ("count", count),
                ("recursive", 1 if recursive else 0),
            ],
        )
        return parse_response(self, response, "browse")

    def search(self, category, term="", index=0, count=100):
        """Search for an item in a category.

        Args:
            category (str): The search category to use. Standard Sonos search
                categories are 'artists', 'albums', 'tracks', 'playlists',
                'genres', 'stations', 'tags'. Not all are available for each
                music service. Call available_search_categories for a list for
                this service.
            term (str): The term to search for.
            index (int): The starting index. Default 0.
            count (int): The maximum number of items to return. Default 100.

        Returns:
            ~collections.OrderedDict: The search results, or `None`.

        See also:
            The Sonos `search API <http://musicpartners.sonos.com/node/86>`_
        """
        search_category = self._get_search_prefix_map().get(category, None)
        if search_category is None:
            raise MusicServiceException(
                "%s does not support the '%s' search category"
                % (self.service_name, category)
            )

        response = self.soap_client.call(
            "search",
            [
                ("id", search_category),
                ("term", term),
                ("index", index),
                ("count", count),
            ],
        )

        return parse_response(self, response, category)

    def get_media_metadata(self, item_id):
        """Get metadata for a media item.

        Args:
            item_id (str): The item for which metadata is required.

        Returns:
            ~collections.OrderedDict: The item's metadata, or `None`

        See also:
            The Sonos `getMediaMetadata API
            <http://musicpartners.sonos.com/node/83>`_
        """
        response = self.soap_client.call("getMediaMetadata", [("id", item_id)])
        return response.get("getMediaMetadataResult", None)

    def get_media_uri(self, item_id):
        """Get a streaming URI for an item.

        Note:
           You should not need to use this directly. It is used by the Sonos
           players (not the controllers) to obtain the uri of the media
           stream. If you want to have a player play a media item,
           you should add add it to the queue using its id and let the
           player work out where to get the stream from (see `On Demand
           Playback <http://musicpartners.sonos.com/node/421>`_ and
           `Programmed Radio <http://musicpartners.sonos.com/node/422>`_)

        Args:
            item_id (str): The item for which the URI is required

        Returns:
            str: The item's streaming URI.
        """
        response = self.soap_client.call("getMediaURI", [("id", item_id)])
        return response.get("getMediaURIResult", None)

    def get_last_update(self):
        """Get last_update details for this music service.

        Returns:
            ~collections.OrderedDict: A dict with keys 'catalog',
            and 'favorites'. The value of each is a string which changes
            each time the catalog or favorites change. You can use this to
            detect when any caches need to be updated.
        """
        # TODO: Maybe create a favorites/catalog cache which is invalidated
        # TODO: when these values change?
        response = self.soap_client.call("getLastUpdate")
        return response.get("getLastUpdateResult", None)

    def get_extended_metadata(self, item_id):
        """Get extended metadata for a media item, such as related items.

        Args:
            item_id (str): The item for which metadata is required.

        Returns:
            ~collections.OrderedDict: The item's extended metadata or None.

        See also:
            The Sonos `getExtendedMetadata API
            <http://musicpartners.sonos.com/node/128>`_
        """
        response = self.soap_client.call("getExtendedMetadata", [("id", item_id)])
        return response.get("getExtendedMetadataResult", None)

    def get_extended_metadata_text(self, item_id, metadata_type):
        """Get extended metadata text for a media item.

        Args:
            item_id (str): The item for which metadata is required
            metadata_type (str): The type of text to return, eg
            ``'ARTIST_BIO'``, or ``'ALBUM_NOTES'``. Calling
            `get_extended_metadata` for the item will show which extended
            metadata_types are available (under relatedBrowse and relatedText).

        Returns:
            str: The item's extended metadata text or None

        See also:
            The Sonos `getExtendedMetadataText API
            <http://musicpartners.sonos.com/node/127>`_
        """
        response = self.soap_client.call(
            "getExtendedMetadataText", [("id", item_id), ("type", metadata_type)]
        )
        return response.get("getExtendedMetadataTextResult", None)


<<<<<<< HEAD
# FIXME this is used in data structure upgrade, and no longer
# works. Think about another way to do it.


# def desc_from_uri(uri):
#     """Create the content of DIDL desc element from a uri.
#
#     Args:
#         uri (str): A uri, eg:
#             ``'x-sonos-http:track%3a3402413.mp3?sid=2&amp;flags=32&amp;sn=4'``
#
#     Returns:
#         str: The content of a desc element for that uri, eg
#             ``'SA_RINCON519_email@example.com'``
#     """
#     # FIXME
#     return "FAKE_DESC"
#     #
#     # If there is an sn parameter (which is the serial number of an account),
#     # we can obtain all the information we need from that, because we can find
#     # the relevant service_id in the account database (it is the same as the
#     # service_type). Consequently, the sid parameter is unneeded. But if sn is
#     # missing, we need the sid (service_type) parameter to find a relevant
#     # account
#
#     # urlparse does not work consistently with custom URI schemes such as
#     # those used by Sonos. This is especially broken in Python 2.6 and
#     # early versions of 2.7: http://bugs.python.org/issue9374
#     # As a workaround, we split off the scheme manually, and then parse
#     # the uri as if it were http
#     if ":" in uri:
#         _, uri = uri.split(":", 1)
#     query_string = parse_qs(urlparse(uri, "http").query)
#     # Is there an account serial number?
#     if query_string.get("sn"):
#         account_serial_number = query_string["sn"][0]
#         try:
#             account = Account.get_accounts()[account_serial_number]
#             desc = "SA_RINCON{}_{}".format(account.service_type, account.username)
#             return desc
#         except KeyError:
#             # There is no account matching this serial number. Fall back to
#             # using the service id to find an account
#             pass
#     if query_string.get("sid"):
#         service_id = query_string["sid"][0]
#         for service in MusicService._get_music_services_data().values():
#             if service_id == service["ServiceID"]:
#                 service_type = service["ServiceType"]
#                 account = Account.get_accounts_for_service(service_type)
#                 if not account:
#                     break
#                 # Use the first account we find
#                 account = account[0]
#                 desc = "SA_RINCON{}_{}".format(account.service_type, account.username)
#                 return desc
#     # Nothing found. Default to the standard desc value. Is this the right
#     # thing to do?
#     desc = "RINCON_AssociatedZPUDN"
#     return desc


# Saved old auth code from MusicServiceSoapClient.get_soap_header, that should be kept around
# for reference until the remaining auth method work
#
# if music_service.account.oa_device_id:
#     # OAuth account credentials are present. We must use them to
#     # authenticate.
#     login_token = XML.Element("loginToken")
#     token = XML.SubElement(login_token, "token")
#     token.text = music_service.account.oa_device_id
#     key = XML.SubElement(login_token, "key")
#     key.text = music_service.account.key
#     household_id = XML.SubElement(login_token, "householdId")
#     household_id.text = self._device.household_id
#     credentials_header.append(login_token)
#
# # otherwise, perhaps use DeviceLink or UserId auth
# elif music_service.auth_type in ["DeviceLink", "UserId"]:
#     # We need a session ID from Sonos
#     session_id = self._device.musicServices.GetSessionId(
#         [
#             ("ServiceId", music_service.service_id),
#             ("Username", music_service.account.username),
#         ]
#     )["SessionId"]
#     session_elt = XML.Element("sessionId")
#     session_elt.text = session_id
#     credentials_header.append(session_elt)


# Saved old auth code from MusicService.__init__ that should be kept around until the
# remaining auth types are nailed down
# if self.auth_type == "AppLink":
#    pass
# if account is not None:
#     self.account = account
# else:
#     # try to find an account for this service
#     for acct in Account.get_accounts().values():
#         if acct.service_type == self.service_type:
#             self.account = acct
#             break
#     else:
#         raise MusicServiceException(
#             "No account found for service: '%s'" % service_name
#         )
=======
def desc_from_uri(uri):
    """Create the content of DIDL desc element from a uri.

    Args:
        uri (str): A uri, eg:
            ``'x-sonos-http:track%3a3402413.mp3?sid=2&amp;flags=32&amp;sn=4'``

    Returns:
        str: The content of a desc element for that uri, eg
            ``'SA_RINCON519_email@example.com'``
    """
    #
    # If there is an sn parameter (which is the serial number of an account),
    # we can obtain all the information we need from that, because we can find
    # the relevant service_id in the account database (it is the same as the
    # service_type). Consequently, the sid parameter is unneeded. But if sn is
    # missing, we need the sid (service_type) parameter to find a relevant
    # account

    # urlparse does not work consistently with custom URI schemes such as
    # those used by Sonos. This is especially broken in Python 2.6 and
    # early versions of 2.7: http://bugs.python.org/issue9374
    # As a workaround, we split off the scheme manually, and then parse
    # the uri as if it were http
    if ":" in uri:
        _, uri = uri.split(":", 1)
    # Remove 'amp;' from uri, leaving '&' as the separator
    # See: https://github.com/SoCo/SoCo/issues/810
    uri = uri.replace("amp;", "")
    query_string = parse_qs(urlparse(uri, "http").query)
    # Is there an account serial number?
    if query_string.get("sn"):
        account_serial_number = query_string["sn"][0]
        try:
            account = Account.get_accounts()[account_serial_number]
            desc = "SA_RINCON{}_{}".format(account.service_type, account.username)
            return desc
        except KeyError:
            # There is no account matching this serial number. Fall back to
            # using the service id to find an account
            pass
    if query_string.get("sid"):
        service_id = query_string["sid"][0]
        for service in MusicService._get_music_services_data().values():
            if service_id == service["ServiceID"]:
                service_type = service["ServiceType"]
                account = Account.get_accounts_for_service(service_type)
                if not account:
                    break
                # Use the first account we find
                account = account[0]
                desc = "SA_RINCON{}_{}".format(account.service_type, account.username)
                return desc
    # Nothing found. Default to the standard desc value. Is this the right
    # thing to do?
    desc = "RINCON_AssociatedZPUDN"
    return desc
>>>>>>> 5602d288
<|MERGE_RESOLUTION|>--- conflicted
+++ resolved
@@ -17,15 +17,9 @@
 from xmltodict import parse
 
 from .. import discovery
-<<<<<<< HEAD
 from ..compat import parse_qs, quote_url, urlparse
 from ..exceptions import MusicServiceException, MusicServiceAuthException
-
 # from ..music_services.accounts import Account
-=======
-from ..exceptions import MusicServiceException
-from ..music_services.accounts import Account
->>>>>>> 5602d288
 from .data_structures import parse_response, MusicServiceItem
 from .token_store import JsonFileTokenStore
 from ..soap import SoapFault, SoapMessage
@@ -178,11 +172,7 @@
             method=method,
             parameters=[] if args is None else args,
             http_headers=self.http_headers,
-<<<<<<< HEAD
             soap_action="http://www.sonos.com/Services/1.1#{0}".format(method),
-=======
-            soap_action="http://www.sonos.com/Services/1" ".1#{}".format(method),
->>>>>>> 5602d288
             soap_header=self.get_soap_header(),
             namespace=self.namespace,
             timeout=self.timeout,
@@ -233,12 +223,7 @@
                     method=method,
                     parameters=[] if args is None else args,
                     http_headers=self.http_headers,
-<<<<<<< HEAD
                     soap_action="http://www.sonos.com/Services/1.1#{0}".format(method),
-=======
-                    soap_action="http://www.sonos.com/Services/1"
-                    ".1#{}".format(method),
->>>>>>> 5602d288
                     soap_header=self.get_soap_header(),
                     namespace=self.namespace,
                     timeout=self.timeout,
@@ -987,7 +972,6 @@
         return response.get("getExtendedMetadataTextResult", None)
 
 
-<<<<<<< HEAD
 # FIXME this is used in data structure upgrade, and no longer
 # works. Think about another way to do it.
 
@@ -1094,63 +1078,4 @@
 #     else:
 #         raise MusicServiceException(
 #             "No account found for service: '%s'" % service_name
-#         )
-=======
-def desc_from_uri(uri):
-    """Create the content of DIDL desc element from a uri.
-
-    Args:
-        uri (str): A uri, eg:
-            ``'x-sonos-http:track%3a3402413.mp3?sid=2&amp;flags=32&amp;sn=4'``
-
-    Returns:
-        str: The content of a desc element for that uri, eg
-            ``'SA_RINCON519_email@example.com'``
-    """
-    #
-    # If there is an sn parameter (which is the serial number of an account),
-    # we can obtain all the information we need from that, because we can find
-    # the relevant service_id in the account database (it is the same as the
-    # service_type). Consequently, the sid parameter is unneeded. But if sn is
-    # missing, we need the sid (service_type) parameter to find a relevant
-    # account
-
-    # urlparse does not work consistently with custom URI schemes such as
-    # those used by Sonos. This is especially broken in Python 2.6 and
-    # early versions of 2.7: http://bugs.python.org/issue9374
-    # As a workaround, we split off the scheme manually, and then parse
-    # the uri as if it were http
-    if ":" in uri:
-        _, uri = uri.split(":", 1)
-    # Remove 'amp;' from uri, leaving '&' as the separator
-    # See: https://github.com/SoCo/SoCo/issues/810
-    uri = uri.replace("amp;", "")
-    query_string = parse_qs(urlparse(uri, "http").query)
-    # Is there an account serial number?
-    if query_string.get("sn"):
-        account_serial_number = query_string["sn"][0]
-        try:
-            account = Account.get_accounts()[account_serial_number]
-            desc = "SA_RINCON{}_{}".format(account.service_type, account.username)
-            return desc
-        except KeyError:
-            # There is no account matching this serial number. Fall back to
-            # using the service id to find an account
-            pass
-    if query_string.get("sid"):
-        service_id = query_string["sid"][0]
-        for service in MusicService._get_music_services_data().values():
-            if service_id == service["ServiceID"]:
-                service_type = service["ServiceType"]
-                account = Account.get_accounts_for_service(service_type)
-                if not account:
-                    break
-                # Use the first account we find
-                account = account[0]
-                desc = "SA_RINCON{}_{}".format(account.service_type, account.username)
-                return desc
-    # Nothing found. Default to the standard desc value. Is this the right
-    # thing to do?
-    desc = "RINCON_AssociatedZPUDN"
-    return desc
->>>>>>> 5602d288
+#         )