--- conflicted
+++ resolved
@@ -777,13 +777,9 @@
                 # Some attributes have a namespace of '', which means they
                 # are in the default namespace. We need to handle those
                 # carefully
-<<<<<<< HEAD
-                tag = "%s:%s" % (ns, tag) if ns else "%s" % tag
-                XML.SubElement(elt, tag).text = ("%s" % value)
-=======
                 tag = "%s:%s" % value if value[0] else "%s" % value[1]
                 XML.SubElement(elt, tag).text = "%s" % getattr(self, key)
->>>>>>> 08b6a621
+
         # Now add in the item class
         XML.SubElement(elt, "upnp:class").text = self.item_class
 
