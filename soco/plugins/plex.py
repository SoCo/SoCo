--- conflicted
+++ resolved
@@ -109,13 +109,7 @@
         position = self.add_to_queue(plex_media)
         self.soco.play_from_queue(position - 1)
 
-<<<<<<< HEAD
-    def add_to_queue(
-        self, plex_media, position=0, as_next=False, **kwargs
-    ):  # pylint: disable=too-many-locals
-=======
-    def add_to_queue(self, plex_media, position=0, as_next=False):
->>>>>>> 0bf2867d
+    def add_to_queue(self, plex_media, position=0, as_next=False, **kwargs):
         """Add the provided media to the speaker's playback queue.
 
         Args:
