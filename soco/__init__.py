"""SoCo (Sonos Controller) is a simple library to control Sonos speakers."""

# There is no need for all strings here to be unicode, and Py2 cannot import
# modules with unicode names so do not use from __future__ import
# unicode_literals
# https://github.com/SoCo/SoCo/issues/98
#


import logging

from .core import SoCo
from .discovery import discover
from .exceptions import SoCoException, UnknownSoCoException

# Will be parsed by setup.py to determine package metadata
__author__ = "The SoCo-Team <python-soco@googlegroups.com>"
# Please increment the version number and add the suffix "-dev" after
# a release, to make it possible to identify in-development code
<<<<<<< HEAD
__version__ = "0.30.2"
=======
__version__ = "0.31.0-dev"
>>>>>>> 8a91f5b3
__website__ = "https://github.com/SoCo/SoCo"
__license__ = "MIT License"

# You really should not `import *` - it is poor practice
# but if you do, here is what you get:
__all__ = [
    "discover",
    "SoCo",
    "SoCoException",
    "UnknownSoCoException",
]

# http://docs.python.org/2/howto/logging.html#library-config
# Avoids spurious error messages if no logger is configured by the user

logging.getLogger(__name__).addHandler(logging.NullHandler())<|MERGE_RESOLUTION|>--- conflicted
+++ resolved
@@ -17,11 +17,7 @@
 __author__ = "The SoCo-Team <python-soco@googlegroups.com>"
 # Please increment the version number and add the suffix "-dev" after
 # a release, to make it possible to identify in-development code
-<<<<<<< HEAD
-__version__ = "0.30.2"
-=======
 __version__ = "0.31.0-dev"
->>>>>>> 8a91f5b3
 __website__ = "https://github.com/SoCo/SoCo"
 __license__ = "MIT License"
 
