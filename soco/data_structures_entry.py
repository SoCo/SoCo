--- conflicted
+++ resolved
@@ -79,11 +79,7 @@
         _LOG.debug("Upgrade not possible, no resources")
         return didl_item
 
-<<<<<<< HEAD
     if resource.uri and resource.uri.startswith("x-sonos-http"):
-=======
-    if resource.uri.startswith("x-sonos-http"):
->>>>>>> daba00b9
         # Get data
         uri = resource.uri
         # Now we need to create a DIDL item id. It seems to be based on the uri
