#!/usr/bin/env python
"""Settting up SoCo.

.. highlight:: sh

Installation
------------

To install the latest released version of **SoCo**, use `pip
<http://pip.readthedocs.org/en/stable/>`_.

Make sure you have up-to-date versions of ``pip`` and ``setuptools``::

    $ pip install -U pip setuptools

or, if you are using Windows::

    C:\> python -m pip install -U pip setuptools

then install like this::

    $ pip install soco

This will install **SoCo** and all of its dependencies for you.

It is also possible to install directly from a manually downloaded source
archive. Once the archive is downloaded (eg from `this page
<https://pypi.python.org/pypi/soco/>`_) and extracted, change into the
top-level directory and run::

    $ python setup.py install

You should then be able to run the tests::

    $ python setup.py test


Installing for development
--------------------------

If you want to install an editable version of the latest development code
from the source repository, together with all the dependencies needed for
development, try::

    $ pip install -e git+https://github.com/SoCo/SoCo.git#egg=soco[dev]

or, if you already have a copy of the source files, change into the
directory containing ``setup.py`` and run::

    $ pip install -e .[dev]

You really should do all of this in a `virtual environment <https
://virtualenv.pypa.io/en/latest/>`_.

"""

import io
import re
import sys

from setuptools import setup, find_packages
from setuptools.command.test import test as TestCommand


class PyTest(TestCommand):
    # Code from here: https://pytest.org/latest/goodpractises.html

    def finalize_options(self):
        TestCommand.finalize_options(self)
        # we don't run integration tests which need an actual Sonos device
        self.test_args = ['-m', 'not integration']
        self.test_suite = True

    def run_tests(self):
        # import here, cause outside the eggs aren't loaded
        import pytest
        errno = pytest.main(self.test_args)
        sys.exit(errno)


with io.open('soco/__init__.py', encoding='utf-8') as file:
    src = file.read()
    metadata = dict(re.findall("__([a-z]+)__ = '([^']+)'", src))
    docstrings = re.findall('"""(.*?)"""', src, re.MULTILINE | re.DOTALL)

<<<<<<< HEAD
PACKAGES = (
    'soco',
    'soco.plugins',
    'soco.music_services',
)
=======
with io.open('README.rst', encoding='utf-8') as file:
    LONG_DESCRIPTION = file.read()
>>>>>>> 8c61ca38

NAME = 'soco'
AUTHOR_EMAIL = metadata['author']
VERSION = metadata['version']
WEBSITE = metadata['website']
LICENSE = metadata['license']
DESCRIPTION = docstrings[0]
# Extract name and e-mail ("Firstname Lastname <mail@example.org>")
AUTHOR, EMAIL = re.match(r'(.*) <(.*)>', AUTHOR_EMAIL).groups()

CLASSIFIERS = [
    'Development Status :: 3 - Alpha',
    'Intended Audience :: Developers',
    'License :: OSI Approved :: MIT License',
    'Operating System :: OS Independent',
    'Programming Language :: Python :: 2',
    'Programming Language :: Python :: 2.7',
    'Programming Language :: Python :: 3',
    'Programming Language :: Python :: 3.3',
    'Programming Language :: Python :: 3.4',
    'Programming Language :: Python :: 3.5',
    'Programming Language :: Python :: 3.6',
    'Programming Language :: Python :: Implementation :: CPython',
    'Programming Language :: Python :: Implementation :: PyPy',
    'Topic :: Home Automation',
    'Topic :: Multimedia :: Sound/Audio',
    'Topic :: Multimedia :: Sound/Audio :: Players',
    'Topic :: Software Development :: Libraries :: Python Modules',
]

# Dependencies

# All general dependencies should be listed here
REQUIRES = ['requests', 'xmltodict']

# Python 2.6 specific dependencies.  Python 2.6 does not have importlib or
# OrderedDicts, so we need to use backports
PY26_REQUIRES = ['importlib', 'ordereddict']

# Development requirements. mock is a special case, and is handled
# separately later on.
DEV_REQUIRES = [
    'coveralls',
    'flake8',
    'graphviz',
    'pylint >= 1.4',
    'pytest >= 2.5',
    'pytest-cov',
    'setuptools >= 17.1',
    'sphinx >= 1.3.1',
    'wheel >= 0.24',
]

TESTS_REQUIRE = ['pytest >=2.5']
if sys.version_info < (3, 0):
    TESTS_REQUIRE.extend(['mock'])

extras_require = {
    ':python_version=="2.6"': PY26_REQUIRES,
    'dev': DEV_REQUIRES,
    # Mock is only needed for Python 2. Setuptools <17.1 cannot properly handle
    # PEP426 environment markers such as ':python_version < "3.3"' so this
    # is a little awkward. See
    # https://pythonhosted.org/setuptools/history.html
    'dev:python_version == "2.6"': ['mock'],
    'dev:python_version == "2.7"': ['mock'],
}

<<<<<<< HEAD
REQUIREMENTS = list(open('requirements.txt'))
=======
TEST_REQUIREMENTS = ['pytest >= 2.5', 'mock']
>>>>>>> 8c61ca38

setup(
    # PyPi metadata
    name=NAME,
    version=VERSION,
    description=DESCRIPTION,
    long_description=LONG_DESCRIPTION,
    author=AUTHOR,
    author_email=EMAIL,
    license=LICENSE,
    url=WEBSITE,
    classifiers=CLASSIFIERS,
    platforms=['all'],

    # Package data
    packages=find_packages(),
    include_package_data=True,

    # Dependencies
    extras_require=extras_require,
    install_requires=REQUIRES,
    tests_require=TESTS_REQUIRE,

    # other
    cmdclass={'test': PyTest},
    zip_safe=False,
)<|MERGE_RESOLUTION|>--- conflicted
+++ resolved
@@ -83,16 +83,16 @@
     metadata = dict(re.findall("__([a-z]+)__ = '([^']+)'", src))
     docstrings = re.findall('"""(.*?)"""', src, re.MULTILINE | re.DOTALL)
 
-<<<<<<< HEAD
+NAME = 'soco'
+
 PACKAGES = (
     'soco',
     'soco.plugins',
     'soco.music_services',
 )
-=======
+
 with io.open('README.rst', encoding='utf-8') as file:
     LONG_DESCRIPTION = file.read()
->>>>>>> 8c61ca38
 
 NAME = 'soco'
 AUTHOR_EMAIL = metadata['author']
@@ -161,11 +161,7 @@
     'dev:python_version == "2.7"': ['mock'],
 }
 
-<<<<<<< HEAD
-REQUIREMENTS = list(open('requirements.txt'))
-=======
 TEST_REQUIREMENTS = ['pytest >= 2.5', 'mock']
->>>>>>> 8c61ca38
 
 setup(
     # PyPi metadata
