--- conflicted
+++ resolved
@@ -6,15 +6,14 @@
 
 from soco import SoCo
 from soco.data_structures import DidlMusicTrack, to_didl_string
-<<<<<<< HEAD
+
 from soco.exceptions import (
     SoCoSlaveException,
     SoCoUPnPException,
     SoCoNotVisibleException,
+    NotSupportedException,
 )
-=======
-from soco.exceptions import SoCoSlaveException, SoCoUPnPException, NotSupportedException
->>>>>>> a9054f5e
+
 from soco.groups import ZoneGroup
 from soco.xml import XML
 
