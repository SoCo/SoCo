#!/usr/bin/env python

from __future__ import print_function
import sys

from soco import SoCo
from soco import SonosDiscovery


def adjust_volume(sonos, operator):
    """ Adjust the volume up or down with a factor from 1 to 100 """
    factor = get_volume_adjustment_factor(operator)
    volume = sonos.volume()

    if (operator.find('+') != -1):
        if (volume + factor) > 100:
            factor = 1
        print sonos.volume(volume + factor)
        print sonos.volume()
    elif (operator.find('-') != -1):
        if (volume - factor) < 0:
            factor = 1
        print sonos.volume(volume - factor)
        print sonos.volume()
    else:
        print "Valid operators for volume are + and -"


def get_volume_adjustment_factor(operator):
    """ get the factor to adjust the volume with """
    factor = 1
    if len(operator) > 1:
        factor = int(''.join(n for n in operator if n.isdigit()))
    return factor


if __name__ == '__main__':
<<<<<<< HEAD
    if (len(sys.argv) > 4 or len(sys.argv) < 3):
        print "Usage: sonoshell.py [speaker's IP|all] [cmd]"
        print ""
        print "Valid commands (with IP): info, play, pause, stop, next, previous, current, volume and partymode"
        print "Valid commands (with 'all'): list_ips"
=======
    if (len(sys.argv) != 3):
        print("Usage: sonoshell.py [speaker's IP|all] [cmd]")
        print("")
        print("Valid commands (with IP): info, play, pause, stop, next, previous, current, and partymode")
        print("Valid commands (with 'all'): list_ips")
>>>>>>> 9b50039a
        sys.exit()

    speaker_spec = sys.argv[1]
    cmd = sys.argv[2].lower()

    if speaker_spec == "all":
        sonos = SonosDiscovery()
        if (cmd == 'list_ips'):
            print('\n'.join(sonos.get_speaker_ips()))
        else:
            print("Valid commands (with 'all'): list_ips")
    else:
        sonos = SoCo(speaker_spec)
        if (cmd == 'partymode'):
            print(sonos.partymode())
        elif (cmd == 'info'):
            all_info = sonos.get_speaker_info()
            for item in all_info:
                print("%s: %s" % (item, all_info[item]))
        elif (cmd == 'play'):
            print(sonos.play())
        elif (cmd == 'pause'):
            print(sonos.pause())
        elif (cmd == 'stop'):
            print(sonos.stop())
        elif (cmd == 'next'):
            print(sonos.next())
        elif (cmd == 'previous'):
            print(sonos.previous())
        elif (cmd == 'current'):
            track = sonos.get_current_track_info()
<<<<<<< HEAD
            print 'Current track: ' + track['artist'] + ' - ' + track['title'] + '. From album ' + track['album'] + '. This is track number ' + track['playlist_position'] + ' in the playlist. It is ' + track['duration'] + ' minutes long.'
        elif (cmd == 'volume'):
            if (len(sys.argv) > 3):
                operator = sys.argv[3].lower()
                adjust_volume(sonos, operator)
            else:
                print sonos.volume()
        else:
            print "Valid commands (with IP): info, play, pause, stop, next, previous, current, volume and partymode"
=======
            print('Current track: ' + track['artist'] + ' - ' + track['title'] + '. From album ' + track['album'] + '. This is track number ' + track['playlist_position'] + ' in the playlist. It is ' + track['duration'] + ' minutes long.')
        else:
            print("Valid commands (with IP): info, play, pause, stop, next, previous, current, and partymode")
>>>>>>> 9b50039a
<|MERGE_RESOLUTION|>--- conflicted
+++ resolved
@@ -15,15 +15,15 @@
     if (operator.find('+') != -1):
         if (volume + factor) > 100:
             factor = 1
-        print sonos.volume(volume + factor)
-        print sonos.volume()
+        print(sonos.volume(volume + factor))
+        print(sonos.volume())
     elif (operator.find('-') != -1):
         if (volume - factor) < 0:
             factor = 1
-        print sonos.volume(volume - factor)
-        print sonos.volume()
+        print(sonos.volume(volume - factor))
+        print(sonos.volume())
     else:
-        print "Valid operators for volume are + and -"
+        print("Valid operators for volume are + and -")
 
 
 def get_volume_adjustment_factor(operator):
@@ -35,19 +35,11 @@
 
 
 if __name__ == '__main__':
-<<<<<<< HEAD
     if (len(sys.argv) > 4 or len(sys.argv) < 3):
-        print "Usage: sonoshell.py [speaker's IP|all] [cmd]"
-        print ""
-        print "Valid commands (with IP): info, play, pause, stop, next, previous, current, volume and partymode"
-        print "Valid commands (with 'all'): list_ips"
-=======
-    if (len(sys.argv) != 3):
         print("Usage: sonoshell.py [speaker's IP|all] [cmd]")
         print("")
-        print("Valid commands (with IP): info, play, pause, stop, next, previous, current, and partymode")
+        print("Valid commands (with IP): info, play, pause, stop, next, previous, current, volume and partymode")
         print("Valid commands (with 'all'): list_ips")
->>>>>>> 9b50039a
         sys.exit()
 
     speaker_spec = sys.argv[1]
@@ -79,18 +71,12 @@
             print(sonos.previous())
         elif (cmd == 'current'):
             track = sonos.get_current_track_info()
-<<<<<<< HEAD
-            print 'Current track: ' + track['artist'] + ' - ' + track['title'] + '. From album ' + track['album'] + '. This is track number ' + track['playlist_position'] + ' in the playlist. It is ' + track['duration'] + ' minutes long.'
+            print('Current track: ' + track['artist'] + ' - ' + track['title'] + '. From album ' + track['album'] + '. This is track number ' + track['playlist_position'] + ' in the playlist. It is ' + track['duration'] + ' minutes long.')
         elif (cmd == 'volume'):
             if (len(sys.argv) > 3):
                 operator = sys.argv[3].lower()
                 adjust_volume(sonos, operator)
             else:
-                print sonos.volume()
+                print(sonos.volume())
         else:
-            print "Valid commands (with IP): info, play, pause, stop, next, previous, current, volume and partymode"
-=======
-            print('Current track: ' + track['artist'] + ' - ' + track['title'] + '. From album ' + track['album'] + '. This is track number ' + track['playlist_position'] + ' in the playlist. It is ' + track['duration'] + ' minutes long.')
-        else:
-            print("Valid commands (with IP): info, play, pause, stop, next, previous, current, and partymode")
->>>>>>> 9b50039a
+            print("Valid commands (with IP): info, play, pause, stop, next, previous, current, volume and partymode")